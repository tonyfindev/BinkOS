--- conflicted
+++ resolved
@@ -123,11 +123,7 @@
   console.log('💎 Example 1: Create a token on BSC');
   const result = await agent.execute({
     input:
-<<<<<<< HEAD
-      'Create a new token on BNB chain with name: "BINK TST", symbol: "BINKTST", description: "This is a Bink AI Test token"',
-=======
-      'Create a new token on BNB chain with name: "TST", symbol: "TST", description: "This is a TST Test token" on Four meme',
->>>>>>> 1812f0ad
+      'Create a new token on BNB chain with name: "TST", symbol: "TST", description: "This is a TST Test token"',
   });
   console.log('✓ Token created:', result, '\n');
   // Get plugin information
