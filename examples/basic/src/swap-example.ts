--- conflicted
+++ resolved
@@ -170,11 +170,7 @@
   console.log('💱 Example 1: Buy with exact input amount all providers');
   const result1 = await agent.execute({
     input: `
-<<<<<<< HEAD
-      swap 0.01 SOL to USDC`,
-=======
         swap 0.01 SOL to TRUMP `,
->>>>>>> b3a8ed5e
   });
   console.log('✓ Swap result:', result1, '\n');
 
