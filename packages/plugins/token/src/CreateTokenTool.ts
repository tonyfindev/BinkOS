import { z } from 'zod';
import {
  BaseTool,
  CustomDynamicStructuredTool,
  ErrorStep,
  IAgent,
  IToolConfig,
  NetworkName,
  ToolProgress,
} from '@binkai/core';
import { ProviderRegistry } from './ProviderRegistry';
import { ITokenProvider, TokenInfo } from './types';
import { DefaultTokenProvider } from './providers/DefaultTokenProvider';
import { defaultTokens } from './data/defaultTokens';

export interface CreateTokenToolConfig extends IToolConfig {
  supportedNetworks?: NetworkName[];
}

export class CreateTokenTool extends BaseTool {
  public registry: ProviderRegistry;
  private supportedNetworks: Set<NetworkName>;
  private defaultTokenProvider: DefaultTokenProvider;
  // Cache for token information to avoid modifying default tokens
  private tokenCache: Partial<Record<NetworkName, Record<string, TokenInfo>>> = {};

  constructor(config: CreateTokenToolConfig) {
    super(config);
    this.registry = new ProviderRegistry();
    this.supportedNetworks = new Set<NetworkName>(config.supportedNetworks || []);

    // Initialize default token provider
    this.defaultTokenProvider = new DefaultTokenProvider();

    // Register the default token provider first
    this.registerProvider(this.defaultTokenProvider);
    console.log(
      '✓ Default token provider registered with',
      Object.keys(defaultTokens).length,
      'networks and',
      Object.values(defaultTokens).reduce((acc, tokens) => acc + Object.keys(tokens).length, 0),
      'tokens',
    );

    // Initialize token cache for each network
    this.defaultTokenProvider.getSupportedNetworks().forEach(network => {
      this.tokenCache[network] = {};
    });
  }

  registerProvider(provider: ITokenProvider): void {
    this.registry.registerProvider(provider);
    console.log('✓ Provider registered CreateTokenTool', provider.constructor.name);
    // Add provider's supported networks
    provider.getSupportedNetworks().forEach(network => {
      this.supportedNetworks.add(network);
      // Initialize token cache for this network if it doesn't exist
      if (!this.tokenCache[network]) {
        this.tokenCache[network] = {};
      }
    });
  }

  getName(): string {
    return 'create_token';
  }

  getDescription(): string {
    const providers = this.registry.getProviderNames().join(', ');
    const networks = Array.from(this.supportedNetworks).join(', ');
    return `Create token blockchain with name, symbol, description using various providers (${providers}). Supports networks: ${networks}.`;
  }

  private getSupportedNetworks(): NetworkName[] {
    // Get networks from agent's wallet
    const agentNetworks = Object.keys(this.agent.getNetworks()) as NetworkName[];

    // Intersect with supported networks from providers
    const providerNetworks = Array.from(this.supportedNetworks);

    // Return intersection of agent networks and provider supported networks
    return agentNetworks.filter(network => providerNetworks.includes(network));
  }

  getSchema(): z.ZodObject<any> {
    const providers = this.registry.getProviderNames();
    if (providers.length === 0) {
      throw new Error('No token providers registered');
    }

    const supportedNetworks = this.getSupportedNetworks();
    if (supportedNetworks.length === 0) {
      throw new Error('No supported networks available');
    }

    return z.object({
      name: z.string().describe('The name of token created'),
      symbol: z.string().describe('The symbol of token created'),
      description: z.string().optional().describe('Description of token created'),
      network: z
        .enum(supportedNetworks as [NetworkName, ...NetworkName[]])
        .default(NetworkName.BNB)
        .describe('The network to create the token on'),
      provider: z
        .enum(providers as [string, ...string[]])
<<<<<<< HEAD
        .default('four-meme')
        .describe(
          'The provider to use for querying. If not specified, all available providers will be tried',
=======
        .optional()
        .describe(
          'The DEX provider to use for the swap. If not specified, the best rate will be found',
>>>>>>> 0d393214
        ),
    });
  }

  createTool(): CustomDynamicStructuredTool {
<<<<<<< HEAD
    console.log('✓ Supported networks:', this.getSchema());
=======
    console.log('🛠️ Creating create token tool');
>>>>>>> 0d393214
    return {
      name: this.getName(),
      description: this.getDescription(),
      schema: this.getSchema(),
      func: async (
        args: any,
        runManager?: any,
        config?: any,
        onProgress?: (data: ToolProgress) => void,
      ) => {
        try {
          console.log('🤖 Create token Args:', args);
          const { name, symbol, description, network, provider: preferredProvider } = args;
          console.log('🔄 Doing create token operation...');
          console.log('🤖 Create token Args:', args);

          // STEP 1: Validate network
          const supportedNetworks = this.getSupportedNetworks();
          if (!supportedNetworks.includes(network)) {
            throw this.createError(
              ErrorStep.NETWORK_VALIDATION,
              `Network ${network} is not supported.`,
              {
                requestedNetwork: network,
                supportedNetworks: supportedNetworks,
              },
            );
          }

          // STEP 3: Get wallet address
          let userAddress;
          try {
            // Get agent's wallet and address
            const wallet = this.agent.getWallet();
            userAddress = await wallet.getAddress(network);
          } catch (error: any) {
            throw this.createError(
              ErrorStep.WALLET_ACCESS,
              `Failed to get wallet address for network ${network}.`,
              {
                network: network,
                error: error instanceof Error ? error.message : String(error),
              },
            );
          }

          const createTokenParams: any = {
            name,
            symbol,
            description,
            network,
          };

          let selectedProvider: any;
          let quote: any;
          let signature: any;

          // onProgress?.({
          //   progress: 0,
          //   message: 'Searching for the best exchange rate for your swap.',
          // });

          // STEP 4: Get provider and quote
          console.log('🤖 Preferred provider:', preferredProvider);
          try {
            if (preferredProvider) {
              selectedProvider = this.registry.getProvider(preferredProvider);
              // Validate provider supports the network
              if (!selectedProvider.getSupportedNetworks().includes(network)) {
                throw this.createError(
                  ErrorStep.PROVIDER_VALIDATION,
                  `Provider ${preferredProvider} does not support network ${network}.`,
                  {
                    provider: preferredProvider,
                    requestedNetwork: network,
                    providerSupportedNetworks: selectedProvider.getSupportedNetworks(),
                  },
                );
              }
            } else {
              const providers = this.registry.getProvidersByNetwork(network);
              console.log('🤖 Providers:', providers);
              selectedProvider = providers[1];
            }
          } catch (error: any) {
            if ('step' in error) {
              throw error; // Re-throw structured errors
            }
          }

          // console.log('🤖 The selected provider is:', selectedProvider.getName());

          // onProgress?.({
          //   progress: 10,
          //   message: `Verifying you have sufficient ${quote.fromToken.symbol || 'tokens'} for this swap.`,
          // });

          // onProgress?.({
          //   progress: 20,
          //   message: `Preparing to swap ${quote.fromAmount} ${quote.fromToken.symbol || 'tokens'} for approximately ${quote.toAmount} ${quote.toToken.symbol || 'tokens'} via ${selectedProvider.getName()}.`,
          // });

          const signatureMessage = await selectedProvider.buildSignatureMessage(userAddress);
          console.log('🤖 Signature message:', signatureMessage);
          const wallet = this.agent.getWallet();
          signature = await wallet.signMessage({
            network,
            message: signatureMessage,
          });
          console.log('🤖 Signature:', signature);

          // STEP 6: Build swap transaction
          let swapTx;
          try {
            swapTx = await selectedProvider.buildCreateToken(
              createTokenParams,
              userAddress,
              signature,
            );
            console.log('🤖 Swap Tx:', swapTx);
          } catch (error: any) {
            // throw this.createError(
            //   ErrorStep.TOOL_EXECUTION,
            //   `Failed to build the swap transaction.`,
            //   {
            //     provider: selectedProvider.getName(),
            //     network: network,
            //     fromToken: quote.fromToken.symbol || fromToken,
            //     toToken: quote.toToken.symbol || toToken,
            //     error: error instanceof Error ? error.message : String(error),
            //   }
            // );
          }

          console.log('🤖 Creating token...');

          onProgress?.({
            progress: 80,
            message: `Creating token `,
          });

          // STEP 8: Execute swap transaction
          let receipt;
          let finalReceipt;
          try {
            // Sign and send swap transaction
            console.log('🤖 Signing and sending transaction...');
            console.log('🤖 Swap Tx:', swapTx);
            const wallet = this.agent.getWallet();
            receipt = await wallet.signAndSendTransaction(network, {
              to: swapTx?.tx?.to,
              data: swapTx?.tx?.data,
              value: BigInt(swapTx?.tx?.value || 0),
            });

            // Wait for transaction to be mined
            finalReceipt = await receipt?.wait();
          } catch (error: any) {
            throw this.createError(
              ErrorStep.TOOL_EXECUTION,
              `Failed to execute the swap transaction.`,
              {
                network: network,
                error: error instanceof Error ? error.message : String(error),
              },
            );
          }

          try {
            // Clear token balance caches after successful swap
            // selectedProvider.invalidateBalanceCache(quote.token.address, userAddress, network);
          } catch (error: any) {
            console.error('Error clearing token balance caches:', error);
            // Non-critical error, don't throw
          }

          // onProgress?.({
          //   progress: 100,
          //   message: `Swap complete! Successfully swapped ${quote.fromAmount} ${quote.fromToken.symbol || 'tokens'} for ${quote.toAmount} ${quote.toToken.symbol || 'tokens'} via ${selectedProvider.getName()}. Transaction hash: ${finalReceipt.hash}`,
          // });

          // Return result as JSON string
          return JSON.stringify({
            status: 'success',
            provider: selectedProvider.getName(),
            token: quote.token,
            transactionHash: finalReceipt?.hash,
            network,
          });
        } catch (error: any) {
          console.error('Swap error:', error);

          // Special handling for token validation errors that we can try to fix
          if (
            error instanceof Error ||
            (typeof error === 'object' && error !== null && 'step' in error)
          ) {
            const errorStep = 'step' in error ? error.step : '';
            const isTokenValidationError =
              errorStep === 'token_validation' ||
              errorStep === ErrorStep.TOKEN_NOT_FOUND ||
              error.message?.includes('Invalid token address');

            // if (isTokenValidationError && !args._attempt) {
            //   return await this.attemptTokenAddressFix(args, error);
            // }
          }

          // Use BaseTool's error handling
          return this.handleError(error, args);
        }
      },
    };
  }
}<|MERGE_RESOLUTION|>--- conflicted
+++ resolved
@@ -103,25 +103,13 @@
         .describe('The network to create the token on'),
       provider: z
         .enum(providers as [string, ...string[]])
-<<<<<<< HEAD
         .default('four-meme')
-        .describe(
-          'The provider to use for querying. If not specified, all available providers will be tried',
-=======
-        .optional()
-        .describe(
-          'The DEX provider to use for the swap. If not specified, the best rate will be found',
->>>>>>> 0d393214
-        ),
+        .describe('The DEX provider to use for the swap.'),
     });
   }
 
   createTool(): CustomDynamicStructuredTool {
-<<<<<<< HEAD
-    console.log('✓ Supported networks:', this.getSchema());
-=======
     console.log('🛠️ Creating create token tool');
->>>>>>> 0d393214
     return {
       name: this.getName(),
       description: this.getDescription(),
@@ -179,12 +167,7 @@
           let quote: any;
           let signature: any;
 
-          // onProgress?.({
-          //   progress: 0,
-          //   message: 'Searching for the best exchange rate for your swap.',
-          // });
-
-          // STEP 4: Get provider and quote
+          // STEP 4: Get provider
           console.log('🤖 Preferred provider:', preferredProvider);
           try {
             if (preferredProvider) {
@@ -212,18 +195,6 @@
             }
           }
 
-          // console.log('🤖 The selected provider is:', selectedProvider.getName());
-
-          // onProgress?.({
-          //   progress: 10,
-          //   message: `Verifying you have sufficient ${quote.fromToken.symbol || 'tokens'} for this swap.`,
-          // });
-
-          // onProgress?.({
-          //   progress: 20,
-          //   message: `Preparing to swap ${quote.fromAmount} ${quote.fromToken.symbol || 'tokens'} for approximately ${quote.toAmount} ${quote.toToken.symbol || 'tokens'} via ${selectedProvider.getName()}.`,
-          // });
-
           const signatureMessage = await selectedProvider.buildSignatureMessage(userAddress);
           console.log('🤖 Signature message:', signatureMessage);
           const wallet = this.agent.getWallet();
@@ -242,27 +213,12 @@
               signature,
             );
             console.log('🤖 Swap Tx:', swapTx);
-          } catch (error: any) {
-            // throw this.createError(
-            //   ErrorStep.TOOL_EXECUTION,
-            //   `Failed to build the swap transaction.`,
-            //   {
-            //     provider: selectedProvider.getName(),
-            //     network: network,
-            //     fromToken: quote.fromToken.symbol || fromToken,
-            //     toToken: quote.toToken.symbol || toToken,
-            //     error: error instanceof Error ? error.message : String(error),
-            //   }
-            // );
-          }
-
-          console.log('🤖 Creating token...');
+          } catch (error: any) {}
 
           onProgress?.({
             progress: 80,
             message: `Creating token `,
           });
-
           // STEP 8: Execute swap transaction
           let receipt;
           let finalReceipt;
@@ -289,20 +245,6 @@
               },
             );
           }
-
-          try {
-            // Clear token balance caches after successful swap
-            // selectedProvider.invalidateBalanceCache(quote.token.address, userAddress, network);
-          } catch (error: any) {
-            console.error('Error clearing token balance caches:', error);
-            // Non-critical error, don't throw
-          }
-
-          // onProgress?.({
-          //   progress: 100,
-          //   message: `Swap complete! Successfully swapped ${quote.fromAmount} ${quote.fromToken.symbol || 'tokens'} for ${quote.toAmount} ${quote.toToken.symbol || 'tokens'} via ${selectedProvider.getName()}. Transaction hash: ${finalReceipt.hash}`,
-          // });
-
           // Return result as JSON string
           return JSON.stringify({
             status: 'success',
@@ -312,8 +254,6 @@
             network,
           });
         } catch (error: any) {
-          console.error('Swap error:', error);
-
           // Special handling for token validation errors that we can try to fix
           if (
             error instanceof Error ||
@@ -324,10 +264,6 @@
               errorStep === 'token_validation' ||
               errorStep === ErrorStep.TOKEN_NOT_FOUND ||
               error.message?.includes('Invalid token address');
-
-            // if (isTokenValidationError && !args._attempt) {
-            //   return await this.attemptTokenAddressFix(args, error);
-            // }
           }
 
           // Use BaseTool's error handling
