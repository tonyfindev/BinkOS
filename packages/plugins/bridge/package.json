--- conflicted
+++ resolved
@@ -1,10 +1,6 @@
 {
   "name": "@binkai/bridge-plugin",
-<<<<<<< HEAD
-  "version": "0.2.7-alpha.0",
-=======
   "version": "0.2.7-alpha.1",
->>>>>>> db06b1a3
   "main": "dist/index.js",
   "types": "dist/index.d.ts",
   "repository": {
