--- conflicted
+++ resolved
@@ -16,10 +16,7 @@
     value: string;
     gasLimit: string;
   };
-<<<<<<< HEAD
-=======
   slippage: number;
->>>>>>> 49df3d9d
 }
 
 export interface SwapResult extends SwapQuote {
