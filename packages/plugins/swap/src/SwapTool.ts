import { DynamicStructuredTool } from '@langchain/core/tools';
import { z } from 'zod';
import {
  AgentNodeTypes,
  BaseTool,
  CustomDynamicStructuredTool,
  IToolConfig,
  ToolProgress,
  StructuredError,
  ErrorStep,
  EVM_NATIVE_TOKEN_ADDRESS,
} from '@binkai/core';
import { ProviderRegistry } from './ProviderRegistry';
import { ISwapProvider, SwapQuote, SwapParams } from './types';
import { validateTokenAddress } from './utils/addressValidation';
import { parseTokenAmount } from './utils/tokenUtils';
import { isSolanaNetwork } from './utils/networkUtils';
import type { TokenInfo } from '@binkai/token-plugin';
import { defaultTokens } from '@binkai/token-plugin';
import { WrapToken } from './types';

export interface SwapToolConfig extends IToolConfig {
  defaultSlippage?: number;
  defaultNetwork?: string;
  supportedNetworks?: string[];
}

export class SwapTool extends BaseTool {
  public registry: ProviderRegistry;
  private defaultSlippage: number;
  private supportedNetworks: Set<string>;

  constructor(config: SwapToolConfig) {
    super(config);
    this.registry = new ProviderRegistry();
    this.defaultSlippage = config.defaultSlippage || 0.5;
    this.supportedNetworks = new Set<string>(config.supportedNetworks || []);
  }

  registerProvider(provider: ISwapProvider): void {
    this.registry.registerProvider(provider);
    console.log('✓ Provider registered', provider.constructor.name);
    // Add provider's supported networks
    provider.getSupportedNetworks().forEach(network => {
      this.supportedNetworks.add(network);
    });
  }

  getName(): string {
    return 'swap';
  }

  getDescription(): string {
    const providers = this.registry.getProviderNames().join(', ');
    const networks = Array.from(this.supportedNetworks).join(', ');
    let description = `The SwapTool enables users to exchange one cryptocurrency token for another using various Decentralized Exchange (DEX) 
    providers across supported blockchain networks. This tool facilitates token swaps, 
    allowing users to specify either the input amount (the amount they wish to spend, if amount is percent, must get balance before swap). 
    or the output amount (the amount they wish to receive). Supported networks include ${networks}.
    Do not reasoning about Token information. If user want to do action with token A, you would take actions on token A. 
    Providers include ${providers}.`;

    // Add provider-specific prompts if they exist
    const providerPrompts = this.registry
      .getProviders()
      .map((provider: ISwapProvider) => {
        const prompt = provider.getPrompt?.();
        return prompt ? `${provider.getName()}: ${prompt}` : null;
      })
      .filter((prompt: unknown): prompt is string => !!prompt);

    if (providerPrompts.length > 0) {
      description += '\n\nProvider-specific information:\n' + providerPrompts.join('\n');
    }

    return description;
  }

  private getSupportedNetworks(): string[] {
    // Get networks from agent's wallet
    const agentNetworks = Object.keys(this.agent.getNetworks());

    // Intersect with supported networks from providers
    const providerNetworks = Array.from(this.supportedNetworks);

    // Return intersection of agent networks and provider supported networks
    return agentNetworks.filter(network => providerNetworks.includes(network));
  }

  getSchema(): z.ZodObject<any> {
    const providers = this.registry.getProviderNames();
    if (providers.length === 0) {
      throw new Error('No swap providers registered');
    }

    const supportedNetworks = this.getSupportedNetworks();
    if (supportedNetworks.length === 0) {
      throw new Error('No supported networks available');
    }

    return z.object({
      fromToken: z.string().describe(`The adress of source token on network. (spend)`),
      toToken: z.string().describe(`The adress of destination token on network. (receive)`),
      amount: z.string().describe('The amount of tokens to swap'),
      limitPrice: z.number().default(0).describe('The price at which to place a limit order'),
      amountType: z
        .enum(['input', 'output'])
        .describe('Whether the amount is input (spend) or output (receive)'),
      network: z.enum([
        'bnb',
        'solana',
        'ethereum',
        'arbitrum',
        'base',
        'optimism',
        'polygon',
        'null',
      ]).describe(`Determine blockchain network from user input. 
        Priority rules:
          1. Use explicitly mentioned network
          2. Infer from native tokens (ETH→Ethereum, SOL→Solana)
          3. For cross-chain mentions, determine main network
          4. Return null if no network detected`),
      provider: z
        .enum(providers as [string, ...string[]])
        .optional()
        .describe(
          'The DEX provider to use for the swap. If not specified, the best rate will be found',
        ),
      slippage: z
        .number()
        .optional()
        .describe(`Maximum slippage percentage allowed (default: ${this.defaultSlippage})`),
      //atPrice: z.number().default(0).describe('The price at which to place a limit order'),
    });
  }

  private async findBestQuote(
    params: SwapParams & { network: string },
    userAddress: string,
  ): Promise<{ provider: ISwapProvider; quote: SwapQuote }> {
    // Validate network is supported
    const providers = this.registry.getProvidersByNetwork(params.network);
    if (providers.length === 0) {
      throw new Error(`No providers available for network ${params.network}`);
    }

    const quotes = await Promise.all(
      providers.map(async (provider: ISwapProvider) => {
        try {
          console.log('🤖 Getting quote from', provider.getName());
          const quote = await provider.getQuote(params, userAddress);
          return { provider, quote };
        } catch (error: any) {
          console.warn(`Failed to get quote from ${provider.getName()}:`, error);
          return null;
        }
      }),
    );

    type QuoteResult = { provider: ISwapProvider; quote: SwapQuote };
    const validQuotes = quotes.filter((q): q is QuoteResult => q !== null);
    if (validQuotes.length === 0) {
      throw new Error('No valid quotes found');
    }

    // Find the best quote based on amount type
    return validQuotes.reduce((best: QuoteResult, current: QuoteResult) => {
      if (params.type === 'input') {
        // For input amount, find highest output amount
        const bestAmount = BigInt(Number(best.quote.toAmount) * 10 ** best.quote.toToken.decimals);
        const currentAmount = BigInt(
          Number(current.quote.toAmount) * 10 ** current.quote.toToken.decimals,
        );
        return currentAmount > bestAmount ? current : best;
      } else {
        // For output amount, find lowest input amount
        const bestAmount = BigInt(
          Number(best.quote.fromAmount) * 10 ** best.quote.fromToken.decimals,
        );
        const currentAmount = BigInt(
          Number(current.quote.fromAmount) * 10 ** current.quote.fromToken.decimals,
        );
        return currentAmount < bestAmount ? current : best;
      }
    }, validQuotes[0]);
  }

  async getQuote(
    args: any,
    onProgress?: (data: ToolProgress) => void,
  ): Promise<{
    selectedProvider: ISwapProvider;
    quote: SwapQuote;
    userAddress: string;
  }> {
    const {
      fromToken,
      toToken,
      amount,
      amountType,
      network,
      provider: preferredProvider,
      slippage = this.defaultSlippage,
    } = args;
    // STEP 1: Validate network
    const supportedNetworks = this.getSupportedNetworks();
    if (!supportedNetworks.includes(network)) {
      throw this.createError(ErrorStep.NETWORK_VALIDATION, `Network ${network} is not supported.`, {
        requestedNetwork: network,
        supportedNetworks: supportedNetworks,
      });
    }

    // STEP 2: Validate token addresses
    if (!validateTokenAddress(fromToken, network)) {
      throw this.createError(
        ErrorStep.TOKEN_NOT_FOUND,
        `Invalid fromToken address for network ${network}: ${fromToken}`,
        {
          token: fromToken,
          network: network,
          tokenType: 'fromToken',
        },
      );
    }

    if (!validateTokenAddress(toToken, network)) {
      throw this.createError(
        ErrorStep.TOKEN_NOT_FOUND,
        `Invalid toToken address for network ${network}: ${toToken}`,
        {
          token: toToken,
          network: network,
          tokenType: 'toToken',
        },
      );
    }

    // STEP 3: Get wallet address
    let userAddress;
    try {
      // Get agent's wallet and address
      const wallet = this.agent.getWallet();
      userAddress = await wallet.getAddress(network);
    } catch (error: any) {
      throw this.createError(
        ErrorStep.WALLET_ACCESS,
        `Failed to get wallet address for network ${network}.`,
        {
          network: network,
          error: error instanceof Error ? error.message : String(error),
        },
      );
    }

    const swapParams: SwapParams = {
      network,
      fromToken,
      toToken,
      amount,
      type: amountType,
      slippage,
    };

    let selectedProvider: ISwapProvider;
    let quote: SwapQuote;

    onProgress?.({
      progress: 0,
      message: 'Searching for the best exchange rate for your swap.',
    });

    // STEP 4: Get provider and quote
    try {
      if (preferredProvider) {
        selectedProvider = this.registry.getProvider(preferredProvider);

        // Validate provider supports the network
        if (!selectedProvider.getSupportedNetworks().includes(network)) {
          throw this.createError(
            ErrorStep.PROVIDER_VALIDATION,
            `Provider ${preferredProvider} does not support network ${network}.`,
            {
              provider: preferredProvider,
              requestedNetwork: network,
              providerSupportedNetworks: selectedProvider.getSupportedNetworks(),
            },
          );
        }

        try {
          quote = await selectedProvider.getQuote(swapParams, userAddress);
        } catch (error: any) {
          throw this.createError(
            ErrorStep.PRICE_RETRIEVAL,
            `Failed to get quote from provider ${preferredProvider}.`,
            {
              provider: preferredProvider,
              network: network,
              fromToken: fromToken,
              toToken: toToken,
              error: error instanceof Error ? error.message : String(error),
            },
          );
        }
      } else {
        try {
          const bestQuote = await this.findBestQuote(
            {
              ...swapParams,
              network,
            },
            userAddress,
          );
          selectedProvider = bestQuote.provider;
          quote = bestQuote.quote;
        } catch (error: any) {
          throw this.createError(
            ErrorStep.PRICE_RETRIEVAL,
            `Failed to find any valid quotes for your swap.`,
            {
              network: network,
              fromToken: fromToken,
              toToken: toToken,
              error: error instanceof Error ? error.message : String(error),
            },
          );
        }
      }
    } catch (error: any) {
      if ('step' in error) {
        throw error; // Re-throw structured errors
      }

      console.warn(`Failed to get quote:`, error);
      throw this.createError(ErrorStep.PRICE_RETRIEVAL, `Failed to get a quote for your swap.`, {
        network: network,
        fromToken: fromToken,
        toToken: toToken,
        error: error instanceof Error ? error.message : String(error),
      });
    }

    console.log('🤖 The selected provider is:', selectedProvider.getName());

    onProgress?.({
      progress: 10,
      message: `Verifying you have sufficient ${quote.fromToken.symbol || 'tokens'} for this swap.`,
    });

    // STEP 5: Check balance
    try {
      const balanceCheck = await selectedProvider.checkBalance(quote, userAddress);
      if (!balanceCheck.isValid) {
        throw this.createError(
          ErrorStep.DATA_RETRIEVAL,
          balanceCheck.message || 'Insufficient balance for swap',
          {
            network: network,
            fromToken: quote.fromToken.symbol || fromToken,
            requiredAmount: quote.fromAmount,
            userAddress: userAddress,
          },
        );
      }
    } catch (error: any) {
      if ('step' in error) {
        throw error; // Re-throw structured errors
      }

      throw this.createError(ErrorStep.DATA_RETRIEVAL, `Failed to verify your token balance.`, {
        network: network,
        fromToken: quote.fromToken.symbol || fromToken,
        error: error instanceof Error ? error.message : String(error),
      });
    }

    return {
      selectedProvider,
      quote,
      userAddress,
    };
  }

  async simulateQuoteTool(args: any): Promise<SwapQuote> {
    return (await this.getQuote(args)).quote;
  }

  createTool(): CustomDynamicStructuredTool {
    console.log('✓ Creating tool', this.getName());
    return {
      name: this.getName(),
      description: this.getDescription(),
      schema: this.getSchema(),
      func: async (
        args: any,
        runManager?: any,
        config?: any,
        onProgress?: (data: ToolProgress) => void,
      ) => {
        try {
          const {
            fromToken,
            toToken,
            amount,
            amountType,
            network,
            provider: preferredProvider,
            slippage = this.defaultSlippage,
            limitPrice,
          } = args;

          console.log('🔄 Doing swap operation...');
          console.log('🤖 Swap Args:', args);

<<<<<<< HEAD
          const { selectedProvider, quote, userAddress } = await this.getQuote(args, onProgress);
=======
          // STEP 1: Validate network
          const supportedNetworks = this.getSupportedNetworks();
          if (!supportedNetworks.includes(network)) {
            throw this.createError(
              ErrorStep.NETWORK_VALIDATION,
              `Network ${network} is not supported.`,
              {
                requestedNetwork: network,
                supportedNetworks: supportedNetworks,
              },
            );
          }

          // STEP 2: Validate token addresses
          if (!validateTokenAddress(fromToken, network)) {
            throw this.createError(
              ErrorStep.TOKEN_NOT_FOUND,
              `Invalid fromToken address for network ${network}: ${fromToken}`,
              {
                token: fromToken,
                network: network,
                tokenType: 'fromToken',
              },
            );
          }

          if (!validateTokenAddress(toToken, network)) {
            throw this.createError(
              ErrorStep.TOKEN_NOT_FOUND,
              `Invalid toToken address for network ${network}: ${toToken}`,
              {
                token: toToken,
                network: network,
                tokenType: 'toToken',
              },
            );
          }

          // STEP 3: Get wallet address
          let userAddress;
          try {
            // Get agent's wallet and address
            const wallet = this.agent.getWallet();
            userAddress = await wallet.getAddress(network);
          } catch (error: any) {
            throw error;
          }

          const swapParams: SwapParams = {
            network,
            fromToken,
            toToken,
            amount,
            type: amountType,
            slippage,
            limitPrice,
          };
          let selectedProvider: ISwapProvider;
          let quote: SwapQuote;
          let isWrapToken = false;

          onProgress?.({
            progress: 0,
            message: 'Searching for the best exchange rate for your swap.',
          });

          // STEP 4: Get provider and quote
          try {
            if (preferredProvider) {
              selectedProvider = this.registry.getProvider(preferredProvider);

              // Validate provider supports the network
              if (!selectedProvider.getSupportedNetworks().includes(network)) {
                throw this.createError(
                  ErrorStep.PROVIDER_VALIDATION,
                  `Provider ${preferredProvider} does not support network ${network}.`,
                  {
                    provider: preferredProvider,
                    requestedNetwork: network,
                    providerSupportedNetworks: selectedProvider.getSupportedNetworks(),
                  },
                );
              }

              // STEP 5: Handle wrapped token BNB
              // validate is valid limit order
              if (swapParams?.limitPrice && swapParams.fromToken === EVM_NATIVE_TOKEN_ADDRESS) {
                onProgress?.({
                  progress: 5,
                  message: `Wrapping BNB to WBNB`,
                });

                const wrapTx = await selectedProvider.wrapToken(amount.toString(), WrapToken.WBNB);

                const wallet = this.agent.getWallet();
                const wrapReceipt = await wallet.signAndSendTransaction(network, {
                  to: wrapTx.to,
                  data: wrapTx.data,
                  value: BigInt(wrapTx.value),
                });

                // Wait for approval to be mined
                const wrapResult = await wrapReceipt.wait();

                if (!wrapResult?.hash) {
                  throw new Error(`Failed to wrap BNB to WBNB`);
                }
                // set wrap token address
                swapParams.fromToken = WrapToken.WBNB;
                isWrapToken = true;

                onProgress?.({
                  progress: 8,
                  message: `Successfully wrapped BNB to WBNB`,
                });
              }

              try {
                quote = await selectedProvider.getQuote(swapParams, userAddress);
              } catch (error: any) {
                throw error;
              }
            } else {
              try {
                const bestQuote = await this.findBestQuote(
                  {
                    ...swapParams,
                    network,
                  },
                  userAddress,
                );
                selectedProvider = bestQuote.provider;
                quote = bestQuote.quote;
              } catch (error: any) {
                throw error;
              }
            }
          } catch (error: any) {
            console.warn(`Failed to get quote:`, error);
            throw error;
          }

          console.log('🤖 The selected provider is:', selectedProvider.getName());

          onProgress?.({
            progress: 10,
            message: `Verifying you have sufficient ${quote.fromToken.symbol || 'tokens'} for this swap.`,
          });

          // STEP 5: Check balance
          try {
            const balanceCheck = await selectedProvider.checkBalance(quote, userAddress);
            if (!balanceCheck.isValid) {
              throw 'Not valid checking balance';
            }
          } catch (error: any) {
            throw error; // Re-throw structured errors
          }
>>>>>>> b1375130

          onProgress?.({
            progress: 20,
            message: `Preparing to swap ${quote.fromAmount} ${quote.fromToken.symbol || 'tokens'} for approximately ${quote.toAmount} ${quote.toToken.symbol || 'tokens'} via ${selectedProvider.getName()}.`,
          });

          // STEP 6: Build swap transaction
          let swapTx;
          try {
            swapTx = await selectedProvider.buildSwapTransaction(quote, userAddress);
          } catch (error: any) {
            throw error;
          }

          onProgress?.({
            progress: 40,
            message: `Checking allowance... Verifying if approval is needed for ${selectedProvider.getName()} to access your ${quote.fromToken.symbol || 'tokens'}.`,
          });

          // STEP 7: Handle token approval (for EVM chains)
          if (!isSolanaNetwork(network)) {
            try {
              // Check if approval is needed and handle it
              const allowance = await selectedProvider.checkAllowance(
                network,
                quote.fromToken.address,
                userAddress,
                swapTx.spender,
              );

              const requiredAmount = parseTokenAmount(quote.fromAmount, quote.fromToken.decimals);

              console.log('🤖 Allowance: ', allowance, ' Required amount: ', requiredAmount);

              if (allowance < requiredAmount) {
                try {
                  const approveTx = await selectedProvider.buildApproveTransaction(
                    network,
                    quote.fromToken.address,
                    swapTx.spender,
                    quote.fromAmount,
                    userAddress,
                  );

                  // Sign and send approval transaction
                  onProgress?.({
                    progress: 60,
                    message: `Approving ${selectedProvider.getName()} to access your ${quote.fromToken.symbol || 'tokens'}`,
                  });

                  const wallet = this.agent.getWallet();
                  const approveReceipt = await wallet.signAndSendTransaction(network, {
                    to: approveTx.to,
                    data: approveTx.data,
                    value: BigInt(approveTx.value),
                  });

                  console.log('🤖 ApproveReceipt:', approveReceipt);

                  // Wait for approval to be mined
                  await approveReceipt.wait();
                } catch (error: any) {
                  throw error;
                }
              }
            } catch (error: any) {
              throw error; // Re-throw structured errors
            }
          }

          console.log('🤖 Swapping...');

          onProgress?.({
            progress: 80,
            message: `Swapping ${quote.fromAmount} ${quote.fromToken.symbol || 'tokens'} for approximately ${quote.toAmount} ${quote.toToken.symbol || 'tokens'} with ${slippage}% max slippage.`,
          });

          // STEP 8: Execute swap transaction
          let receipt;
          let finalReceipt;
          try {
            // Sign and send swap transaction
            const wallet = this.agent.getWallet();
            receipt = await wallet.signAndSendTransaction(network, {
              to: swapTx.to,
              data: swapTx.data,
              value: BigInt(swapTx.value),
              lastValidBlockHeight: swapTx.lastValidBlockHeight,
            });

            // Wait for transaction to be mined
            finalReceipt = await receipt?.wait();
          } catch (error: any) {
            throw error;
          }

          // STEP 9: unwrap token if needed
          // if (swapParams?.limitPrice && swapParams.fromToken === WrapToken.WBNB && isWrapToken) {
          //   const wallet = this.agent.getWallet();
          //   userAddress = await wallet.getAddress(network);
          //   onProgress?.({
          //     progress: 90,
          //     message: `Unwrapping WBNB to BNB`,
          //   });

          //   const unwrapTx = await selectedProvider.unwrapToken(amount.toString(), userAddress);

          //   const unwrapReceipt = await wallet.signAndSendTransaction(network, {
          //     to: WrapToken.WBNB,
          //     data: unwrapTx.data,
          //     value: BigInt(0),
          //     gasLimit: unwrapTx?.gasLimit || '85000',
          //   });

          //   // Wait for approval to be mined
          //   const unwraptxh = await unwrapReceipt.wait();
          //   if (unwraptxh?.hash) {
          //     onProgress?.({
          //       progress: 95,
          //       message: `Successfully unwrapped WBNB to BNB. Transaction hash: ${unwraptxh?.hash}`,
          //     });
          //   }
          // }

          try {
            // Clear token balance caches after successful swap
            selectedProvider.invalidateBalanceCache(quote.fromToken.address, userAddress, network);
            selectedProvider.invalidateBalanceCache(quote.toToken.address, userAddress, network);
          } catch (error: any) {
            console.error('Error clearing token balance caches:', error);
            // Non-critical error, don't throw
          }

          // onProgress?.({
          //   progress: 100,
          //   message: `Swap complete! Successfully swapped ${quote.fromAmount} ${quote.fromToken.symbol || 'tokens'} for ${quote.toAmount} ${quote.toToken.symbol || 'tokens'} via ${selectedProvider.getName()}. Transaction hash: ${finalReceipt.hash}`,
          // });

          // Return result as JSON string
          return JSON.stringify({
            status: 'success',
            provider: selectedProvider.getName(),
            fromToken: quote.fromToken,
            toToken: quote.toToken,
            fromAmount: quote.fromAmount.toString(),
            toAmount: quote.toAmount.toString(),
            transactionHash: finalReceipt?.hash,
            priceImpact: quote.priceImpact,
            type: quote.type,
            network,
          });
        } catch (error: any) {
          console.error('Swap error:', error);

          // Special handling for token validation errors that we can try to fix
          if (
            error instanceof Error ||
            (typeof error === 'object' && error !== null && 'step' in error)
          ) {
            const errorStep = 'step' in error ? error.step : '';
            const isTokenValidationError =
              errorStep === 'token_validation' ||
              errorStep === ErrorStep.TOKEN_NOT_FOUND ||
              error.message?.includes('Invalid fromToken address') ||
              error.message?.includes('Invalid toToken address');

            if (isTokenValidationError && !args._attempt) {
              return await this.attemptTokenAddressFix(args, error);
            }
          }

          // Use BaseTool's error handling
          return this.handleError(error, args);
        }
      },
    };
  }

  // Helper method to attempt fixing token addresses
  private async attemptTokenAddressFix(args: any, error: any): Promise<string> {
    console.log('🔍 Fixing token addresses in Swap...');

    // Determine which token has the error
    const isFromTokenAddressError =
      error.message?.includes('Invalid fromToken address') ||
      error.details?.tokenType === 'fromToken';
    const isToTokenAddressError =
      error.message?.includes('Invalid toToken address') || error.details?.tokenType === 'toToken';

    // Add type assertion for args.network to match the NetworkName type
    const tokenInfos = defaultTokens[args.network as keyof typeof defaultTokens] as
      | Record<string, TokenInfo>
      | undefined;

    // Add null check for tokenInfos
    if (!tokenInfos) {
      console.log(`❌ No token information found for network ${args.network}`);
      return this.handleError(
        this.createError(
          ErrorStep.TOKEN_NOT_FOUND,
          `No token information found for network ${args.network}`,
          { network: args.network },
        ),
        args,
      );
    }

    let updatedArgs = { ...args, _attempt: true };
    let foundCorrectAddress = false;

    // Attempt to fix token addresses
    if (isFromTokenAddressError) {
      for (const [address, tokenInfo] of Object.entries(tokenInfos) as [string, TokenInfo][]) {
        if (tokenInfo.symbol.toLowerCase() === args.fromToken.toLowerCase()) {
          console.log(`🔍 Found correct address for ${args.fromToken}: ${address}`);
          updatedArgs.fromToken = address;
          foundCorrectAddress = true;
          break;
        }
      }
    }

    if (isToTokenAddressError) {
      for (const [address, tokenInfo] of Object.entries(tokenInfos) as [string, TokenInfo][]) {
        if (tokenInfo.symbol.toLowerCase() === args.toToken.toLowerCase()) {
          console.log(`🔍 Found correct address for ${args.toToken}: ${address}`);
          updatedArgs.toToken = address;
          foundCorrectAddress = true;
          break;
        }
      }
    }

    // Retry the operation with corrected addresses if found
    if (foundCorrectAddress) {
      console.log('🔄 Retrying with corrected token address...');
      try {
        const result = await this.createTool().func(updatedArgs);
        return result;
      } catch (retryError) {
        console.error('Error during retry:', retryError);
        return this.handleError(
          this.createError(
            ErrorStep.TOKEN_NOT_FOUND,
            `We attempted to correct the token address but the swap still failed.`,
            {
              error: retryError instanceof Error ? retryError.message : String(retryError),
              originalArgs: args,
              correctedArgs: updatedArgs,
            },
          ),
          updatedArgs,
        );
      }
    } else {
      // If we couldn't find a matching token symbol
      return this.handleError(
        this.createError(
          ErrorStep.TOKEN_NOT_FOUND,
          `Could not find a valid address for the token symbol.`,
          {
            network: args.network,
            fromToken: args.fromToken,
            toToken: args.toToken,
          },
        ),
        args,
      );
    }
  }
}<|MERGE_RESOLUTION|>--- conflicted
+++ resolved
@@ -202,8 +202,8 @@
       network,
       provider: preferredProvider,
       slippage = this.defaultSlippage,
+      limitPrice,
     } = args;
-    // STEP 1: Validate network
     const supportedNetworks = this.getSupportedNetworks();
     if (!supportedNetworks.includes(network)) {
       throw this.createError(ErrorStep.NETWORK_VALIDATION, `Network ${network} is not supported.`, {
@@ -244,14 +244,7 @@
       const wallet = this.agent.getWallet();
       userAddress = await wallet.getAddress(network);
     } catch (error: any) {
-      throw this.createError(
-        ErrorStep.WALLET_ACCESS,
-        `Failed to get wallet address for network ${network}.`,
-        {
-          network: network,
-          error: error instanceof Error ? error.message : String(error),
-        },
-      );
+      throw error;
     }
 
     const swapParams: SwapParams = {
@@ -261,10 +254,11 @@
       amount,
       type: amountType,
       slippage,
+      limitPrice,
     };
-
     let selectedProvider: ISwapProvider;
     let quote: SwapQuote;
+    let isWrapToken = false;
 
     onProgress?.({
       progress: 0,
@@ -289,20 +283,43 @@
           );
         }
 
+        // STEP 5: Handle wrapped token BNB
+        // validate is valid limit order
+        if (swapParams?.limitPrice && swapParams.fromToken === EVM_NATIVE_TOKEN_ADDRESS) {
+          onProgress?.({
+            progress: 5,
+            message: `Wrapping BNB to WBNB`,
+          });
+
+          const wrapTx = await selectedProvider.wrapToken(amount.toString(), WrapToken.WBNB);
+
+          const wallet = this.agent.getWallet();
+          const wrapReceipt = await wallet.signAndSendTransaction(network, {
+            to: wrapTx.to,
+            data: wrapTx.data,
+            value: BigInt(wrapTx.value),
+          });
+
+          // Wait for approval to be mined
+          const wrapResult = await wrapReceipt.wait();
+
+          if (!wrapResult?.hash) {
+            throw new Error(`Failed to wrap BNB to WBNB`);
+          }
+          // set wrap token address
+          swapParams.fromToken = WrapToken.WBNB;
+          isWrapToken = true;
+
+          onProgress?.({
+            progress: 8,
+            message: `Successfully wrapped BNB to WBNB`,
+          });
+        }
+
         try {
           quote = await selectedProvider.getQuote(swapParams, userAddress);
         } catch (error: any) {
-          throw this.createError(
-            ErrorStep.PRICE_RETRIEVAL,
-            `Failed to get quote from provider ${preferredProvider}.`,
-            {
-              provider: preferredProvider,
-              network: network,
-              fromToken: fromToken,
-              toToken: toToken,
-              error: error instanceof Error ? error.message : String(error),
-            },
-          );
+          throw error;
         }
       } else {
         try {
@@ -316,30 +333,12 @@
           selectedProvider = bestQuote.provider;
           quote = bestQuote.quote;
         } catch (error: any) {
-          throw this.createError(
-            ErrorStep.PRICE_RETRIEVAL,
-            `Failed to find any valid quotes for your swap.`,
-            {
-              network: network,
-              fromToken: fromToken,
-              toToken: toToken,
-              error: error instanceof Error ? error.message : String(error),
-            },
-          );
+          throw error;
         }
       }
     } catch (error: any) {
-      if ('step' in error) {
-        throw error; // Re-throw structured errors
-      }
-
       console.warn(`Failed to get quote:`, error);
-      throw this.createError(ErrorStep.PRICE_RETRIEVAL, `Failed to get a quote for your swap.`, {
-        network: network,
-        fromToken: fromToken,
-        toToken: toToken,
-        error: error instanceof Error ? error.message : String(error),
-      });
+      throw error;
     }
 
     console.log('🤖 The selected provider is:', selectedProvider.getName());
@@ -353,27 +352,10 @@
     try {
       const balanceCheck = await selectedProvider.checkBalance(quote, userAddress);
       if (!balanceCheck.isValid) {
-        throw this.createError(
-          ErrorStep.DATA_RETRIEVAL,
-          balanceCheck.message || 'Insufficient balance for swap',
-          {
-            network: network,
-            fromToken: quote.fromToken.symbol || fromToken,
-            requiredAmount: quote.fromAmount,
-            userAddress: userAddress,
-          },
-        );
+        throw 'Not valid checking balance';
       }
     } catch (error: any) {
-      if ('step' in error) {
-        throw error; // Re-throw structured errors
-      }
-
-      throw this.createError(ErrorStep.DATA_RETRIEVAL, `Failed to verify your token balance.`, {
-        network: network,
-        fromToken: quote.fromToken.symbol || fromToken,
-        error: error instanceof Error ? error.message : String(error),
-      });
+      throw error; // Re-throw structured errors
     }
 
     return {
@@ -414,168 +396,7 @@
           console.log('🔄 Doing swap operation...');
           console.log('🤖 Swap Args:', args);
 
-<<<<<<< HEAD
           const { selectedProvider, quote, userAddress } = await this.getQuote(args, onProgress);
-=======
-          // STEP 1: Validate network
-          const supportedNetworks = this.getSupportedNetworks();
-          if (!supportedNetworks.includes(network)) {
-            throw this.createError(
-              ErrorStep.NETWORK_VALIDATION,
-              `Network ${network} is not supported.`,
-              {
-                requestedNetwork: network,
-                supportedNetworks: supportedNetworks,
-              },
-            );
-          }
-
-          // STEP 2: Validate token addresses
-          if (!validateTokenAddress(fromToken, network)) {
-            throw this.createError(
-              ErrorStep.TOKEN_NOT_FOUND,
-              `Invalid fromToken address for network ${network}: ${fromToken}`,
-              {
-                token: fromToken,
-                network: network,
-                tokenType: 'fromToken',
-              },
-            );
-          }
-
-          if (!validateTokenAddress(toToken, network)) {
-            throw this.createError(
-              ErrorStep.TOKEN_NOT_FOUND,
-              `Invalid toToken address for network ${network}: ${toToken}`,
-              {
-                token: toToken,
-                network: network,
-                tokenType: 'toToken',
-              },
-            );
-          }
-
-          // STEP 3: Get wallet address
-          let userAddress;
-          try {
-            // Get agent's wallet and address
-            const wallet = this.agent.getWallet();
-            userAddress = await wallet.getAddress(network);
-          } catch (error: any) {
-            throw error;
-          }
-
-          const swapParams: SwapParams = {
-            network,
-            fromToken,
-            toToken,
-            amount,
-            type: amountType,
-            slippage,
-            limitPrice,
-          };
-          let selectedProvider: ISwapProvider;
-          let quote: SwapQuote;
-          let isWrapToken = false;
-
-          onProgress?.({
-            progress: 0,
-            message: 'Searching for the best exchange rate for your swap.',
-          });
-
-          // STEP 4: Get provider and quote
-          try {
-            if (preferredProvider) {
-              selectedProvider = this.registry.getProvider(preferredProvider);
-
-              // Validate provider supports the network
-              if (!selectedProvider.getSupportedNetworks().includes(network)) {
-                throw this.createError(
-                  ErrorStep.PROVIDER_VALIDATION,
-                  `Provider ${preferredProvider} does not support network ${network}.`,
-                  {
-                    provider: preferredProvider,
-                    requestedNetwork: network,
-                    providerSupportedNetworks: selectedProvider.getSupportedNetworks(),
-                  },
-                );
-              }
-
-              // STEP 5: Handle wrapped token BNB
-              // validate is valid limit order
-              if (swapParams?.limitPrice && swapParams.fromToken === EVM_NATIVE_TOKEN_ADDRESS) {
-                onProgress?.({
-                  progress: 5,
-                  message: `Wrapping BNB to WBNB`,
-                });
-
-                const wrapTx = await selectedProvider.wrapToken(amount.toString(), WrapToken.WBNB);
-
-                const wallet = this.agent.getWallet();
-                const wrapReceipt = await wallet.signAndSendTransaction(network, {
-                  to: wrapTx.to,
-                  data: wrapTx.data,
-                  value: BigInt(wrapTx.value),
-                });
-
-                // Wait for approval to be mined
-                const wrapResult = await wrapReceipt.wait();
-
-                if (!wrapResult?.hash) {
-                  throw new Error(`Failed to wrap BNB to WBNB`);
-                }
-                // set wrap token address
-                swapParams.fromToken = WrapToken.WBNB;
-                isWrapToken = true;
-
-                onProgress?.({
-                  progress: 8,
-                  message: `Successfully wrapped BNB to WBNB`,
-                });
-              }
-
-              try {
-                quote = await selectedProvider.getQuote(swapParams, userAddress);
-              } catch (error: any) {
-                throw error;
-              }
-            } else {
-              try {
-                const bestQuote = await this.findBestQuote(
-                  {
-                    ...swapParams,
-                    network,
-                  },
-                  userAddress,
-                );
-                selectedProvider = bestQuote.provider;
-                quote = bestQuote.quote;
-              } catch (error: any) {
-                throw error;
-              }
-            }
-          } catch (error: any) {
-            console.warn(`Failed to get quote:`, error);
-            throw error;
-          }
-
-          console.log('🤖 The selected provider is:', selectedProvider.getName());
-
-          onProgress?.({
-            progress: 10,
-            message: `Verifying you have sufficient ${quote.fromToken.symbol || 'tokens'} for this swap.`,
-          });
-
-          // STEP 5: Check balance
-          try {
-            const balanceCheck = await selectedProvider.checkBalance(quote, userAddress);
-            if (!balanceCheck.isValid) {
-              throw 'Not valid checking balance';
-            }
-          } catch (error: any) {
-            throw error; // Re-throw structured errors
-          }
->>>>>>> b1375130
 
           onProgress?.({
             progress: 20,
