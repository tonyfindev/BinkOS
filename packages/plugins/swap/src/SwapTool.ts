import { DynamicStructuredTool } from '@langchain/core/tools';
import { z } from 'zod';
import { BaseTool, CustomDynamicStructuredTool, IToolConfig, ToolProgress } from '@binkai/core';
import { ProviderRegistry } from './ProviderRegistry';
import { ISwapProvider, SwapQuote, SwapParams } from './types';
import { validateTokenAddress } from './utils/addressValidation';
import { parseTokenAmount } from './utils/tokenUtils';
import { isSolanaNetwork } from './utils/networkUtils';
<<<<<<< HEAD
import type { TokenInfo } from '../../token/src/types';
import { defaultTokens } from '../../token/src/data/defaultTokens';
=======
import type { TokenInfo } from '@binkai/token-plugin';
import { defaultTokens } from '@binkai/token-plugin';
>>>>>>> b3a8ed5e

export interface SwapToolConfig extends IToolConfig {
  defaultSlippage?: number;
  defaultNetwork?: string;
  supportedNetworks?: string[];
}

export class SwapTool extends BaseTool {
  public registry: ProviderRegistry;
  private defaultSlippage: number;
  // private defaultNetwork: string;
  private supportedNetworks: Set<string>;

  constructor(config: SwapToolConfig) {
    super(config);
    this.registry = new ProviderRegistry();
    this.defaultSlippage = config.defaultSlippage || 0.5;
    // this.defaultNetwork = config.defaultNetwork || 'bnb';
    this.supportedNetworks = new Set<string>(config.supportedNetworks || []);
  }

  registerProvider(provider: ISwapProvider): void {
    this.registry.registerProvider(provider);
    console.log('✓ Provider registered', provider.constructor.name);
    // Add provider's supported networks
    provider.getSupportedNetworks().forEach(network => {
      this.supportedNetworks.add(network);
    });
  }

  getName(): string {
    return 'swap';
  }

  getDescription(): string {
    const providers = this.registry.getProviderNames().join(', ');
    const networks = Array.from(this.supportedNetworks).join(', ');
    let description = `The SwapTool enables users to exchange one cryptocurrency token for another using various Decentralized Exchange (DEX) 
    providers across supported blockchain networks. This tool facilitates token swaps, 
    allowing users to specify either the input amount (the amount they wish to spend) 
<<<<<<< HEAD
    or the output amount (the amount they wish to receive). Supported networks include ${networks}. 
    Do not reasoning about Token information. If user want to do action with token A, you would take actions on token A.
=======
    or the output amount (the amount they wish to receive). Supported networks include ${networks}.
    Do not reasoning about Token information. If user want to do action with token A, you would take actions on token A. 
>>>>>>> b3a8ed5e
    Providers include ${providers}.`;

    // Add provider-specific prompts if they exist
    const providerPrompts = this.registry
      .getProviders()
      .map((provider: ISwapProvider) => {
        const prompt = provider.getPrompt?.();
        return prompt ? `${provider.getName()}: ${prompt}` : null;
      })
      .filter((prompt: unknown): prompt is string => !!prompt);

    if (providerPrompts.length > 0) {
      description += '\n\nProvider-specific information:\n' + providerPrompts.join('\n');
    }

    return description;
  }

  private getSupportedNetworks(): string[] {
    // Get networks from agent's wallet
    const agentNetworks = Object.keys(this.agent.getNetworks());

    // Intersect with supported networks from providers
    const providerNetworks = Array.from(this.supportedNetworks);

    // Return intersection of agent networks and provider supported networks
    return agentNetworks.filter(network => providerNetworks.includes(network));
  }

  getSchema(): z.ZodObject<any> {
    const providers = this.registry.getProviderNames();
    if (providers.length === 0) {
      throw new Error('No swap providers registered');
    }

    const supportedNetworks = this.getSupportedNetworks();
    if (supportedNetworks.length === 0) {
      throw new Error('No supported networks available');
    }

    return z.object({
<<<<<<< HEAD
      fromToken: z.string().describe(
        `The adress of source token on network. (spend)`,
      ),
      toToken: z.string().describe(
        `The adress of destination token on network. (receive)`,
      ),
=======
      fromToken: z.string().describe(`The adress of source token on network. (spend)`),
      toToken: z.string().describe(`The adress of destination token on network. (receive)`),
>>>>>>> b3a8ed5e
      amount: z.string().describe('The amount of tokens to swap'),
      amountType: z
        .enum(['input', 'output'])
        .describe('Whether the amount is input (spend) or output (receive)'),
      network: z.enum([
        'bnb',
        'solana',
        'ethereum',
        'arbitrum',
        'base',
        'optimism',
        'polygon',
        'null',
      ]).describe(`Determine blockchain network from user input. 
        Priority rules:
          1. Use explicitly mentioned network
          2. Infer from native tokens (ETH→Ethereum, SOL→Solana)
          3. For cross-chain mentions, determine main network
          4. Return null if no network detected`),
      provider: z
        .enum(providers as [string, ...string[]])
        .optional()
        .describe(
          'The DEX provider to use for the swap. If not specified, the best rate will be found',
        ),
      slippage: z
        .number()
        .optional()
        .describe(`Maximum slippage percentage allowed (default: ${this.defaultSlippage})`),
    });
  }

  private async findBestQuote(
    params: SwapParams & { network: string },
    userAddress: string,
  ): Promise<{ provider: ISwapProvider; quote: SwapQuote }> {
    // Validate network is supported
    const providers = this.registry.getProvidersByNetwork(params.network);
    if (providers.length === 0) {
      throw new Error(`No providers available for network ${params.network}`);
    }

    const quotes = await Promise.all(
      providers.map(async (provider: ISwapProvider) => {
        try {
          console.log('🤖 Getting quote from', provider.getName());
          const quote = await provider.getQuote(params, userAddress);
          return { provider, quote };
        } catch (error) {
          console.warn(`Failed to get quote from ${provider.getName()}:`, error);
          return null;
        }
      }),
    );

    type QuoteResult = { provider: ISwapProvider; quote: SwapQuote };
    const validQuotes = quotes.filter((q): q is QuoteResult => q !== null);
    if (validQuotes.length === 0) {
      throw new Error('No valid quotes found');
    }

    // Find the best quote based on amount type
    return validQuotes.reduce((best: QuoteResult, current: QuoteResult) => {
      if (params.type === 'input') {
        // For input amount, find highest output amount
        const bestAmount = BigInt(Number(best.quote.toAmount) * 10 ** best.quote.toToken.decimals);
        const currentAmount = BigInt(
          Number(current.quote.toAmount) * 10 ** current.quote.toToken.decimals,
        );
        return currentAmount > bestAmount ? current : best;
      } else {
        // For output amount, find lowest input amount
        const bestAmount = BigInt(
          Number(best.quote.fromAmount) * 10 ** best.quote.fromToken.decimals,
        );
        const currentAmount = BigInt(
          Number(current.quote.fromAmount) * 10 ** current.quote.fromToken.decimals,
        );
        return currentAmount < bestAmount ? current : best;
      }
    }, validQuotes[0]);
  }

  createTool(): CustomDynamicStructuredTool {
    console.log('✓ Creating tool', this.getName());
    return {
      name: this.getName(),
      description: this.getDescription(),
      schema: this.getSchema(),
      func: async (
        args: any,
        runManager?: any,
        config?: any,
        onProgress?: (data: ToolProgress) => void,
      ) => {
        try {
          const {
            fromToken,
            toToken,
            amount,
            amountType,
            network,
            provider: preferredProvider,
            slippage = this.defaultSlippage,
          } = args;

          console.log('🤖 Swap Args:', args);

          // Validate token addresses
          if (!validateTokenAddress(fromToken, network)) {
            throw new Error(`Invalid fromToken address for network ${network}: ${fromToken}`);
          }
          if (!validateTokenAddress(toToken, network)) {
            throw new Error(`Invalid toToken address for network ${network}: ${toToken}`);
          }

          // Get agent's wallet and address
          const wallet = this.agent.getWallet();
          const userAddress = await wallet.getAddress(network);

          // Validate network is supported
          const supportedNetworks = this.getSupportedNetworks();
          if (!supportedNetworks.includes(network)) {
            throw new Error(
              `Network ${network} is not supported. Supported networks: ${supportedNetworks.join(', ')}`,
            );
          }

          const swapParams: SwapParams = {
            network,
            fromToken,
            toToken,
            amount,
            type: amountType,
            slippage,
          };

          let selectedProvider: ISwapProvider;
          let quote: SwapQuote;

          onProgress?.({
            progress: 0,
            message: 'Searching for the best exchange rate for your swap.',
          });

          if (preferredProvider) {
            try {
              selectedProvider = this.registry.getProvider(preferredProvider);
              // Validate provider supports the network
              if (!selectedProvider.getSupportedNetworks().includes(network)) {
                throw new Error(
                  `Provider ${preferredProvider} does not support network ${network}`,
                );
              }
              quote = await selectedProvider.getQuote(swapParams, userAddress);
            } catch (error) {
              console.warn(
                `Failed to get quote from preferred provider ${preferredProvider}:`,
                error,
              );
              console.log('🔄 Falling back to checking all providers for best quote...');
              const bestQuote = await this.findBestQuote(
                {
                  ...swapParams,
                  network,
                },
                userAddress,
              );
              selectedProvider = bestQuote.provider;
              quote = bestQuote.quote;
            }
          } else {
            const bestQuote = await this.findBestQuote(
              {
                ...swapParams,
                network,
              },
              userAddress,
            );
            selectedProvider = bestQuote.provider;
            quote = bestQuote.quote;
          }

          console.log('🤖 The selected provider is:', selectedProvider.getName());

          onProgress?.({
            progress: 10,
            message: `Verifying you have sufficient ${quote.fromToken.symbol || 'tokens'} for this swap.`,
          });
          // Check user's balance before proceeding
          const balanceCheck = await selectedProvider.checkBalance(quote, userAddress);
          if (!balanceCheck.isValid) {
            throw new Error(balanceCheck.message || 'Insufficient balance for swap');
          }

          onProgress?.({
            progress: 20,
            message: `Preparing to swap ${quote.fromAmount} ${quote.fromToken.symbol || 'tokens'} for approximately ${quote.toAmount} ${quote.toToken.symbol || 'tokens'} via ${selectedProvider.getName()}.`,
          });
          // Build swap transaction
          const swapTx = await selectedProvider.buildSwapTransaction(quote, userAddress);

          onProgress?.({
            progress: 40,
            message: `Checking allowance... Verifying if approval is needed for ${selectedProvider.getName()} to access your ${quote.fromToken.symbol || 'tokens'}.`,
          });

          if (!isSolanaNetwork(network)) {
            // Check if approval is needed and handle it
            const allowance = await selectedProvider.checkAllowance(
              network,
              quote.fromToken.address,
              userAddress,
              swapTx.spender,
            );

            const requiredAmount = parseTokenAmount(quote.fromAmount, quote.fromToken.decimals);

            console.log('🤖 Allowance: ', allowance, ' Required amount: ', requiredAmount);

            if (allowance < requiredAmount) {
              const approveTx = await selectedProvider.buildApproveTransaction(
                network,
                quote.fromToken.address,
                swapTx.spender,
                quote.fromAmount,
                userAddress,
              );
              console.log('🤖 Approving...');
              // Sign and send approval transaction
              onProgress?.({
                progress: 60,
                message: `Approving ${selectedProvider.getName()} to access your ${quote.fromToken.symbol || 'tokens'}`,
              });
              const approveReceipt = await wallet.signAndSendTransaction(network, {
                to: approveTx.to,
                data: approveTx.data,
                value: BigInt(approveTx.value),
              });

              console.log('🤖 ApproveReceipt:', approveReceipt);

              // Wait for approval to be mined
              await approveReceipt.wait();
            }
          }

          console.log('🤖 Swapping...');

          onProgress?.({
            progress: 80,
            message: `Swapping ${quote.fromAmount} ${quote.fromToken.symbol || 'tokens'} for approximately ${quote.toAmount} ${quote.toToken.symbol || 'tokens'} with ${slippage}% max slippage.`,
          });
          console.log('🤖 swapTx', swapTx);
          // Sign and send swap transaction
          const receipt = await wallet.signAndSendTransaction(network, {
            to: swapTx.to,
            data: swapTx.data,
            value: BigInt(swapTx.value),
          });

          // Wait for transaction to be mined
          const finalReceipt = await receipt?.wait();

          try {
            // Clear token balance caches after successful swap
            selectedProvider.invalidateBalanceCache(quote.fromToken.address, userAddress, network);
            selectedProvider.invalidateBalanceCache(quote.toToken.address, userAddress, network);
          } catch (error) {
            console.error('Error clearing token balance caches:', error);
          }

          onProgress?.({
            progress: 100,
            message: `Swap complete! Successfully swapped ${quote.fromAmount} ${quote.fromToken.symbol || 'tokens'} for ${quote.toAmount} ${quote.toToken.symbol || 'tokens'} via ${selectedProvider.getName()}. Transaction hash: ${finalReceipt.hash}`,
          });

          // Return result as JSON string
          return JSON.stringify({
            provider: selectedProvider.getName(),
            fromToken: quote.fromToken,
            toToken: quote.toToken,
            fromAmount: quote.fromAmount.toString(),
            toAmount: quote.toAmount.toString(),
            transactionHash: finalReceipt.hash,
            priceImpact: quote.priceImpact,
            type: quote.type,
            network,
          });
        } catch (error) {
<<<<<<< HEAD
          const errorMessage = error instanceof Error ? error.message: String(error);
=======
          const errorMessage = error instanceof Error ? error.message : String(error);
>>>>>>> b3a8ed5e
          // Check if current error is a token validation error
          const isFromTokenAddressError = errorMessage.includes('Invalid fromToken address');
          const isToTokenAddressError = errorMessage.includes('Invalid toToken address');

          console.log('🤖 Fixing token addresses...');
          // Add type assertion for args.network to match the NetworkName type
<<<<<<< HEAD
          const tokenInfos = defaultTokens[args.network as keyof typeof defaultTokens] as Record<string, TokenInfo> | undefined;
          
=======
          const tokenInfos = defaultTokens[args.network as keyof typeof defaultTokens] as
            | Record<string, TokenInfo>
            | undefined;

>>>>>>> b3a8ed5e
          // Add null check for tokenInfos
          if (!tokenInfos) {
            console.log(`❌ No token information found for network ${args.network}`);
            return JSON.stringify({
              status: 'error',
              message: `No token information found for network ${args.network}`,
            });
<<<<<<< HEAD
          } 

          if (!args._attempt) {

=======
          }

          if (!args._attempt) {
>>>>>>> b3a8ed5e
            let updatedArgs = { ...args, _attempt: false };
            let foundCorrectAddress = false;

            // Attempt to fix token addresses and retry if this is the first attempt
            if (isFromTokenAddressError) {
<<<<<<< HEAD
              for (const [address, tokenInfo] of Object.entries(tokenInfos) as [string, TokenInfo][]) {
                if (tokenInfo.symbol === args.fromToken)  {
=======
              for (const [address, tokenInfo] of Object.entries(tokenInfos) as [
                string,
                TokenInfo,
              ][]) {
                if (tokenInfo.symbol === args.fromToken) {
>>>>>>> b3a8ed5e
                  console.log(`🔍 Found correct address for ${args.fromToken}: ${address}`);
                  updatedArgs.fromToken = address;
                  foundCorrectAddress = true;
                  updatedArgs._attempt = true;
                  break;
                }
              }
            }

            if (isToTokenAddressError) {
<<<<<<< HEAD
              for (const [address, tokenInfo] of Object.entries(tokenInfos) as [string, TokenInfo][]) {
=======
              for (const [address, tokenInfo] of Object.entries(tokenInfos) as [
                string,
                TokenInfo,
              ][]) {
>>>>>>> b3a8ed5e
                if (tokenInfo.symbol === args.toToken) {
                  console.log(`🔍 Found correct address for ${args.toToken}: ${address}`);
                  updatedArgs.toToken = address;
                  foundCorrectAddress = true;
                  updatedArgs._attempt = true;
                  break;
                }
              }
            }

            // Retry the operation with corrected addresses if found
            if (foundCorrectAddress) {
              console.log('🔄 Retrying with corrected token address...');
<<<<<<< HEAD
              return await (async() => {
=======
              return await (async () => {
>>>>>>> b3a8ed5e
                try {
                  const result = await this.createTool().func(updatedArgs);
                  return result;
                } catch (retryError) {
                  console.error('Error during retry:', retryError);
                  return JSON.stringify({
                    status: 'error',
                    message: retryError,
                  });
                }
              })();
<<<<<<< HEAD
            } 
          }
        
        console.error('Swap error:', error);
        return JSON.stringify({
          status: 'error',
          message: error,
        });
      }
    },
  };
}
=======
            }
          }

          console.error('Swap error:', error);
          return JSON.stringify({
            status: 'error',
            message: error,
          });
        }
      },
    };
  }
>>>>>>> b3a8ed5e
}<|MERGE_RESOLUTION|>--- conflicted
+++ resolved
@@ -6,13 +6,8 @@
 import { validateTokenAddress } from './utils/addressValidation';
 import { parseTokenAmount } from './utils/tokenUtils';
 import { isSolanaNetwork } from './utils/networkUtils';
-<<<<<<< HEAD
-import type { TokenInfo } from '../../token/src/types';
-import { defaultTokens } from '../../token/src/data/defaultTokens';
-=======
 import type { TokenInfo } from '@binkai/token-plugin';
 import { defaultTokens } from '@binkai/token-plugin';
->>>>>>> b3a8ed5e
 
 export interface SwapToolConfig extends IToolConfig {
   defaultSlippage?: number;
@@ -53,13 +48,8 @@
     let description = `The SwapTool enables users to exchange one cryptocurrency token for another using various Decentralized Exchange (DEX) 
     providers across supported blockchain networks. This tool facilitates token swaps, 
     allowing users to specify either the input amount (the amount they wish to spend) 
-<<<<<<< HEAD
-    or the output amount (the amount they wish to receive). Supported networks include ${networks}. 
-    Do not reasoning about Token information. If user want to do action with token A, you would take actions on token A.
-=======
     or the output amount (the amount they wish to receive). Supported networks include ${networks}.
     Do not reasoning about Token information. If user want to do action with token A, you would take actions on token A. 
->>>>>>> b3a8ed5e
     Providers include ${providers}.`;
 
     // Add provider-specific prompts if they exist
@@ -101,17 +91,8 @@
     }
 
     return z.object({
-<<<<<<< HEAD
-      fromToken: z.string().describe(
-        `The adress of source token on network. (spend)`,
-      ),
-      toToken: z.string().describe(
-        `The adress of destination token on network. (receive)`,
-      ),
-=======
       fromToken: z.string().describe(`The adress of source token on network. (spend)`),
       toToken: z.string().describe(`The adress of destination token on network. (receive)`),
->>>>>>> b3a8ed5e
       amount: z.string().describe('The amount of tokens to swap'),
       amountType: z
         .enum(['input', 'output'])
@@ -402,26 +383,17 @@
             network,
           });
         } catch (error) {
-<<<<<<< HEAD
-          const errorMessage = error instanceof Error ? error.message: String(error);
-=======
           const errorMessage = error instanceof Error ? error.message : String(error);
->>>>>>> b3a8ed5e
           // Check if current error is a token validation error
           const isFromTokenAddressError = errorMessage.includes('Invalid fromToken address');
           const isToTokenAddressError = errorMessage.includes('Invalid toToken address');
 
           console.log('🤖 Fixing token addresses...');
           // Add type assertion for args.network to match the NetworkName type
-<<<<<<< HEAD
-          const tokenInfos = defaultTokens[args.network as keyof typeof defaultTokens] as Record<string, TokenInfo> | undefined;
-          
-=======
           const tokenInfos = defaultTokens[args.network as keyof typeof defaultTokens] as
             | Record<string, TokenInfo>
             | undefined;
 
->>>>>>> b3a8ed5e
           // Add null check for tokenInfos
           if (!tokenInfos) {
             console.log(`❌ No token information found for network ${args.network}`);
@@ -429,31 +401,19 @@
               status: 'error',
               message: `No token information found for network ${args.network}`,
             });
-<<<<<<< HEAD
-          } 
+          }
 
           if (!args._attempt) {
-
-=======
-          }
-
-          if (!args._attempt) {
->>>>>>> b3a8ed5e
             let updatedArgs = { ...args, _attempt: false };
             let foundCorrectAddress = false;
 
             // Attempt to fix token addresses and retry if this is the first attempt
             if (isFromTokenAddressError) {
-<<<<<<< HEAD
-              for (const [address, tokenInfo] of Object.entries(tokenInfos) as [string, TokenInfo][]) {
-                if (tokenInfo.symbol === args.fromToken)  {
-=======
               for (const [address, tokenInfo] of Object.entries(tokenInfos) as [
                 string,
                 TokenInfo,
               ][]) {
                 if (tokenInfo.symbol === args.fromToken) {
->>>>>>> b3a8ed5e
                   console.log(`🔍 Found correct address for ${args.fromToken}: ${address}`);
                   updatedArgs.fromToken = address;
                   foundCorrectAddress = true;
@@ -464,14 +424,10 @@
             }
 
             if (isToTokenAddressError) {
-<<<<<<< HEAD
-              for (const [address, tokenInfo] of Object.entries(tokenInfos) as [string, TokenInfo][]) {
-=======
               for (const [address, tokenInfo] of Object.entries(tokenInfos) as [
                 string,
                 TokenInfo,
               ][]) {
->>>>>>> b3a8ed5e
                 if (tokenInfo.symbol === args.toToken) {
                   console.log(`🔍 Found correct address for ${args.toToken}: ${address}`);
                   updatedArgs.toToken = address;
@@ -485,11 +441,7 @@
             // Retry the operation with corrected addresses if found
             if (foundCorrectAddress) {
               console.log('🔄 Retrying with corrected token address...');
-<<<<<<< HEAD
-              return await (async() => {
-=======
               return await (async () => {
->>>>>>> b3a8ed5e
                 try {
                   const result = await this.createTool().func(updatedArgs);
                   return result;
@@ -501,20 +453,6 @@
                   });
                 }
               })();
-<<<<<<< HEAD
-            } 
-          }
-        
-        console.error('Swap error:', error);
-        return JSON.stringify({
-          status: 'error',
-          message: error,
-        });
-      }
-    },
-  };
-}
-=======
             }
           }
 
@@ -527,5 +465,4 @@
       },
     };
   }
->>>>>>> b3a8ed5e
 }