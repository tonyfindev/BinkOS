import { DynamicStructuredTool } from '@langchain/core/tools';
import { z } from 'zod';
import { BaseTool, IToolConfig } from '@binkai/core';
import { ProviderRegistry } from './ProviderRegistry';
import { ISwapProvider, SwapQuote, SwapParams } from './types';
import { validateTokenAddress } from './utils/addressValidation';

export interface SwapToolConfig extends IToolConfig {
  defaultSlippage?: number;
  defaultChain?: string;
  supportedChains?: string[];
}

export class SwapTool extends BaseTool {
  public registry: ProviderRegistry;
  private defaultSlippage: number;
  private defaultChain: string;
  private supportedChains: Set<string>;

  constructor(config: SwapToolConfig) {
    super(config);
    this.registry = new ProviderRegistry();
    this.defaultSlippage = config.defaultSlippage || 0.5;
    this.defaultChain = config.defaultChain || 'bnb';
    this.supportedChains = new Set<string>(config.supportedChains || []);
  }

  registerProvider(provider: ISwapProvider): void {
    this.registry.registerProvider(provider);
    console.log('✓ Provider registered', provider.constructor.name);
    // Add provider's supported chains
    provider.getSupportedChains().forEach(chain => {
      this.supportedChains.add(chain);
    });
  }

  getName(): string {
    return 'swap';
  }

  getDescription(): string {
    const providers = this.registry.getProviderNames().join(', ');
    const chains = Array.from(this.supportedChains).join(', ');
    let description = `Swap tokens using various DEX providers (${providers}). Supports chains: ${chains}. You can specify either input amount (how much to spend) or output amount (how much to receive).`;

    // Add provider-specific prompts if they exist
    const providerPrompts = this.registry
      .getProviders()
      .map((provider: ISwapProvider) => {
        const prompt = provider.getPrompt?.();
        return prompt ? `${provider.getName()}: ${prompt}` : null;
      })
      .filter((prompt: unknown): prompt is string => !!prompt);

    if (providerPrompts.length > 0) {
      description += '\n\nProvider-specific information:\n' + providerPrompts.join('\n');
    }

    return description;
  }

  private getSupportedChains(): string[] {
    // Get networks from agent's wallet
    const agentNetworks = Object.keys(this.agent.getNetworks());

    // Intersect with supported chains from providers
    const providerChains = Array.from(this.supportedChains);

    // Return intersection of agent networks and provider supported chains
    return agentNetworks.filter(network => providerChains.includes(network));
  }

  getSchema(): z.ZodObject<any> {
    const providers = this.registry.getProviderNames();
    if (providers.length === 0) {
      throw new Error('No swap providers registered');
    }

    const supportedChains = this.getSupportedChains();
    if (supportedChains.length === 0) {
      throw new Error('No supported chains available');
    }

    return z.object({
      fromToken: z.string().describe('The token address swap from'),
      toToken: z.string().describe('The token address swap to'),
      amount: z.string().describe('The amount of tokens to swap'),
      amountType: z
        .enum(['input', 'output'])
        .describe('Whether the amount is input (spend) or output (receive)'),
      chain: z
        .enum(supportedChains as [string, ...string[]])
        .default(this.defaultChain)
        .describe('The blockchain to execute the swap on'),
      provider: z
        .enum(providers as [string, ...string[]])
        .optional()
        .describe(
          'The DEX provider to use for the swap. If not specified, the best rate will be found',
        ),
      slippage: z
        .number()
        .optional()
        .describe(`Maximum slippage percentage allowed (default: ${this.defaultSlippage})`),
    });
  }

  private async findBestQuote(
    params: SwapParams & { chain: string },
  ): Promise<{ provider: ISwapProvider; quote: SwapQuote }> {
    // Validate chain is supported
    const providers = this.registry.getProvidersByChain(params.chain);
    if (providers.length === 0) {
      throw new Error(`No providers available for chain ${params.chain}`);
    }

    const userAddress = await this.agent.getWallet().getAddress(params.chain);

    const quotes = await Promise.all(
      providers.map(async provider => {
        try {
          console.log('🤖 Getting quote from', provider.getName());
          const quote = await provider.getQuote(params, userAddress);
          return { provider, quote };
        } catch (error) {
          console.warn(`Failed to get quote from ${provider.getName()}:`, error);
          return null;
        }
      }),
    );

    const validQuotes = quotes.filter((q): q is NonNullable<typeof q> => q !== null);
    if (validQuotes.length === 0) {
      throw new Error('No valid quotes found');
    }

    // Find the best quote based on amount type
    return validQuotes.reduce((best, current) => {
      if (params.type === 'input') {
        // For input amount, find highest output amount
        const bestAmount = BigInt(best.quote.toAmount);
        const currentAmount = BigInt(current.quote.toAmount);
        return currentAmount > bestAmount ? current : best;
      } else {
        // For output amount, find lowest input amount
        const bestAmount = BigInt(best.quote.fromAmount);
        const currentAmount = BigInt(current.quote.fromAmount);
        return currentAmount < bestAmount ? current : best;
      }
    }, validQuotes[0]);
  }

  createTool(): DynamicStructuredTool {
    console.log('✓ Creating tool', this.getName());
    return new DynamicStructuredTool({
      name: this.getName(),
      description: this.getDescription(),
      schema: this.getSchema(),
      func: async (args: any) => {
        try {
          const {
            fromToken,
            toToken,
            amount,
            amountType,
            chain = this.defaultChain,
            provider: preferredProvider,
            slippage = this.defaultSlippage,
          } = args;

          console.log('🤖 Swap Args:', args);

          // Validate token addresses
          if (!validateTokenAddress(fromToken, chain)) {
            throw new Error(`Invalid fromToken address for chain ${chain}: ${fromToken}`);
          }
          if (!validateTokenAddress(toToken, chain)) {
            throw new Error(`Invalid toToken address for chain ${chain}: ${toToken}`);
          }

          // Get agent's wallet and address
          const wallet = this.agent.getWallet();
          const userAddress = await wallet.getAddress(chain);

          // Validate chain is supported
          const supportedChains = this.getSupportedChains();
          if (!supportedChains.includes(chain)) {
            throw new Error(
              `Chain ${chain} is not supported. Supported chains: ${supportedChains.join(', ')}`,
            );
          }

          const swapParams: SwapParams = {
            fromToken,
            toToken,
            amount,
            type: amountType,
            slippage,
          };

          let selectedProvider: ISwapProvider;
          let quote: SwapQuote;

          if (preferredProvider) {
            selectedProvider = this.registry.getProvider(preferredProvider);
            // Validate provider supports the chain
            if (!selectedProvider.getSupportedChains().includes(chain)) {
              throw new Error(`Provider ${preferredProvider} does not support chain ${chain}`);
            }
            quote = await selectedProvider.getQuote(swapParams, userAddress);
          } else {
            const bestQuote = await this.findBestQuote({
              ...swapParams,
              chain,
            });
            selectedProvider = bestQuote.provider;
            quote = bestQuote.quote;
          }

          console.log('🤖 The selected provider is:', selectedProvider.getName());

          // Build swap transaction
          const swapTx = await selectedProvider.buildSwapTransaction(quote, userAddress);

          // Check if approval is needed and handle it
          const allowance = await selectedProvider.checkAllowance(
            quote.fromToken,
            userAddress,
            swapTx.to,
          );
          const requiredAmount = BigInt(Number(quote.fromAmount) * 10 ** quote.fromTokenDecimals);

<<<<<<< HEAD
=======
          console.log('🤖 Allowance: ', allowance, ' Required amount: ', requiredAmount);

>>>>>>> 58b3ff10
          if (allowance < requiredAmount) {
            const approveTx = await selectedProvider.buildApproveTransaction(
              quote.fromToken,
              swapTx.to,
              quote.fromAmount,
              userAddress,
            );
            console.log('🤖 Approving...');
            // Sign and send approval transaction
            const approveReceipt = await wallet.signAndSendTransaction(chain, {
              to: approveTx.to,
              data: approveTx.data,
              value: BigInt(approveTx.value),
              gasLimit: BigInt(approveTx.gasLimit),
            });

            console.log('🤖 ApproveReceipt:', approveReceipt);

            // Wait for approval to be mined
            await approveReceipt.wait();
          }
          console.log('🤖 Swapping...');

          // Sign and send swap transaction
          const receipt = await wallet.signAndSendTransaction(chain, {
            to: swapTx.to,
            data: swapTx.data,
            value: BigInt(swapTx.value),
            gasLimit: BigInt(swapTx.gasLimit),
          });
          // Wait for transaction to be mined
          const finalReceipt = await receipt.wait();

          // Return result as JSON string
          return JSON.stringify({
            provider: selectedProvider.getName(),
            fromToken: quote.fromToken,
            toToken: quote.toToken,
            fromAmount: quote.fromAmount.toString(),
            toAmount: quote.toAmount.toString(),
            transactionHash: finalReceipt.hash,
            priceImpact: quote.priceImpact,
            type: quote.type,
            chain,
          });
        } catch (error) {
          console.error('Swap error:', error);
          return JSON.stringify({
            status: 'error',
            message: error,
          });
        }
      },
    });
  }
}<|MERGE_RESOLUTION|>--- conflicted
+++ resolved
@@ -230,11 +230,8 @@
           );
           const requiredAmount = BigInt(Number(quote.fromAmount) * 10 ** quote.fromTokenDecimals);
 
-<<<<<<< HEAD
-=======
           console.log('🤖 Allowance: ', allowance, ' Required amount: ', requiredAmount);
 
->>>>>>> 58b3ff10
           if (allowance < requiredAmount) {
             const approveTx = await selectedProvider.buildApproveTransaction(
               quote.fromToken,
