--- conflicted
+++ resolved
@@ -465,37 +465,6 @@
             throw error;
           }
 
-<<<<<<< HEAD
-=======
-          // STEP 9: unwrap token if needed
-          // if (swapParams?.limitPrice && swapParams.fromToken === WrapToken.WBNB) {
-          //   const wallet = this.agent.getWallet();
-          //   userAddress = await wallet.getAddress(network);
-          //   onProgress?.({
-          //     progress: 90,
-          //     message: `Unwrapping WBNB to BNB`,
-          //   });
-
-          //   const unwrapTx = await selectedProvider.unwrapToken(amount.toString(), userAddress);
-
-          //   const unwrapReceipt = await wallet.signAndSendTransaction(network, {
-          //     to: WrapToken.WBNB,
-          //     data: unwrapTx.data,
-          //     value: BigInt(0),
-          //     gasLimit: unwrapTx?.gasLimit || '85000',
-          //   });
-
-          //   // Wait for approval to be mined
-          //   const unwraptxh = await unwrapReceipt.wait();
-          //   if (unwraptxh?.hash) {
-          //     onProgress?.({
-          //       progress: 95,
-          //       message: `Successfully unwrapped WBNB to BNB. Transaction hash: ${unwraptxh?.hash}`,
-          //     });
-          //   }
-          // }
-
->>>>>>> 39d6955c
           try {
             // Clear token balance caches after successful swap
             selectedProvider.invalidateBalanceCache(quote.fromToken.address, userAddress, network);
