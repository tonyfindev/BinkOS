import { DynamicStructuredTool } from '@langchain/core/tools';
import { z } from 'zod';
import { BaseTool, CustomDynamicStructuredTool, IToolConfig, ToolProgress } from '@binkai/core';
import { ProviderRegistry } from './ProviderRegistry';
import { ISwapProvider, SwapQuote, SwapParams } from './types';
import { validateTokenAddress } from './utils/addressValidation';
import { parseTokenAmount } from './utils/tokenUtils';
import { isSolanaNetwork } from './utils/networkUtils';

export interface SwapToolConfig extends IToolConfig {
  defaultSlippage?: number;
  defaultNetwork?: string;
  supportedNetworks?: string[];
}

export class SwapTool extends BaseTool {
  public registry: ProviderRegistry;
  private defaultSlippage: number;
  // private defaultNetwork: string;
  private supportedNetworks: Set<string>;

  constructor(config: SwapToolConfig) {
    super(config);
    this.registry = new ProviderRegistry();
    this.defaultSlippage = config.defaultSlippage || 0.5;
    // this.defaultNetwork = config.defaultNetwork || 'bnb';
    this.supportedNetworks = new Set<string>(config.supportedNetworks || []);
  }

  registerProvider(provider: ISwapProvider): void {
    this.registry.registerProvider(provider);
    console.log('✓ Provider registered', provider.constructor.name);
    // Add provider's supported networks
    provider.getSupportedNetworks().forEach(network => {
      this.supportedNetworks.add(network);
    });
  }

  getName(): string {
    return 'swap';
  }

  getDescription(): string {
    const providers = this.registry.getProviderNames().join(', ');
    const networks = Array.from(this.supportedNetworks).join(', ');
    let description = `The SwapTool enables users to exchange one cryptocurrency token for another using various Decentralized Exchange (DEX) 
    providers across supported blockchain networks. This tool facilitates token swaps, 
    allowing users to specify either the input amount (the amount they wish to spend) 
    or the output amount (the amount they wish to receive). Supported networks include ${networks}. 
    Providers include ${providers}.`;

    // Add provider-specific prompts if they exist
    const providerPrompts = this.registry
      .getProviders()
      .map((provider: ISwapProvider) => {
        const prompt = provider.getPrompt?.();
        return prompt ? `${provider.getName()}: ${prompt}` : null;
      })
      .filter((prompt: unknown): prompt is string => !!prompt);

    if (providerPrompts.length > 0) {
      description += '\n\nProvider-specific information:\n' + providerPrompts.join('\n');
    }

    return description;
  }

  private getSupportedNetworks(): string[] {
    // Get networks from agent's wallet
    const agentNetworks = Object.keys(this.agent.getNetworks());

    // Intersect with supported networks from providers
    const providerNetworks = Array.from(this.supportedNetworks);

    // Return intersection of agent networks and provider supported networks
    return agentNetworks.filter(network => providerNetworks.includes(network));
  }

  getSchema(): z.ZodObject<any> {
    const providers = this.registry.getProviderNames();
    if (providers.length === 0) {
      throw new Error('No swap providers registered');
    }

    const supportedNetworks = this.getSupportedNetworks();
    if (supportedNetworks.length === 0) {
      throw new Error('No supported networks available');
    }

    return z.object({
      fromToken: z.string().describe(
        `The token contract address you wish to swap from. This should be a string. 
        For instance, the DAI token contract address on Ethereum is '0x6B175474E89094C44Da98b954EedeAC495271d0F'. 
        Note: Avoid mistaken for token names or symbols, as they can be ambiguous.`,
      ),
      toToken: z.string().describe(
        `The token contract address you wish to swap to. This should be a string. 
          For instance, the DAI token contract address on Ethereum is '0x6B175474E89094C44Da98b954EedeAC495271d0F'. 
          Note: Avoid mistaken for token names or symbols, as they can be ambiguous.`,
      ),
      amount: z.string().describe('The amount of tokens to swap'),
      amountType: z
        .enum(['input', 'output'])
        .describe('Whether the amount is input (spend) or output (receive)'),
<<<<<<< HEAD
      network: z.enum(['bnb', 'solana', 'ethereum', 'arbitrum', 'base', 'optimism', 'polygon', 'null']) 
        .describe(`Determine blockchain network from user input. 
=======
      network: z.enum([
        'bnb',
        'solana',
        'ethereum',
        'arbitrum',
        'base',
        'optimism',
        'polygon',
        'null',
      ]).describe(`Determine blockchain network from user input. 
>>>>>>> 6eac6425
        Priority rules:
          1. Use explicitly mentioned network
          2. Infer from native tokens (ETH→Ethereum, SOL→Solana)
          3. For cross-chain mentions, determine main network
          4. Return null if no network detected`),
      provider: z
        .enum(providers as [string, ...string[]])
        .optional()
        .describe(
          'The DEX provider to use for the swap. If not specified, the best rate will be found',
        ),
      slippage: z
        .number()
        .optional()
        .describe(`Maximum slippage percentage allowed (default: ${this.defaultSlippage})`),
    });
  }

  private async findBestQuote(
    params: SwapParams & { network: string },
    userAddress: string,
  ): Promise<{ provider: ISwapProvider; quote: SwapQuote }> {
    // Validate network is supported
    const providers = this.registry.getProvidersByNetwork(params.network);
    if (providers.length === 0) {
      throw new Error(`No providers available for network ${params.network}`);
    }

    const quotes = await Promise.all(
      providers.map(async (provider: ISwapProvider) => {
        try {
          console.log('🤖 Getting quote from', provider.getName());
          const quote = await provider.getQuote(params, userAddress);
          return { provider, quote };
        } catch (error) {
          console.warn(`Failed to get quote from ${provider.getName()}:`, error);
          return null;
        }
      }),
    );

    type QuoteResult = { provider: ISwapProvider; quote: SwapQuote };
    const validQuotes = quotes.filter((q): q is QuoteResult => q !== null);
    if (validQuotes.length === 0) {
      throw new Error('No valid quotes found');
    }

    // Find the best quote based on amount type
    return validQuotes.reduce((best: QuoteResult, current: QuoteResult) => {
      if (params.type === 'input') {
        // For input amount, find highest output amount
        const bestAmount = BigInt(Number(best.quote.toAmount) * 10 ** best.quote.toToken.decimals);
        const currentAmount = BigInt(
          Number(current.quote.toAmount) * 10 ** current.quote.toToken.decimals,
        );
        return currentAmount > bestAmount ? current : best;
      } else {
        // For output amount, find lowest input amount
        const bestAmount = BigInt(
          Number(best.quote.fromAmount) * 10 ** best.quote.fromToken.decimals,
        );
        const currentAmount = BigInt(
          Number(current.quote.fromAmount) * 10 ** current.quote.fromToken.decimals,
        );
        return currentAmount < bestAmount ? current : best;
      }
    }, validQuotes[0]);
  }

  createTool(): CustomDynamicStructuredTool {
    console.log('✓ Creating tool', this.getName());
    return {
      name: this.getName(),
      description: this.getDescription(),
      schema: this.getSchema(),
      func: async (
        args: any,
        runManager?: any,
        config?: any,
        onProgress?: (data: ToolProgress) => void,
      ) => {
        try {
          const {
            fromToken,
            toToken,
            amount,
            amountType,
            network,
            provider: preferredProvider,
            slippage = this.defaultSlippage,
          } = args;

          console.log('🤖 Swap Args:', args);

          // Validate token addresses
          if (!validateTokenAddress(fromToken, network)) {
            throw new Error(`Invalid fromToken address for network ${network}: ${fromToken}`);
          }
          if (!validateTokenAddress(toToken, network)) {
            throw new Error(`Invalid toToken address for network ${network}: ${toToken}`);
          }

          // Get agent's wallet and address
          const wallet = this.agent.getWallet();
          const userAddress = await wallet.getAddress(network);

          // Validate network is supported
          const supportedNetworks = this.getSupportedNetworks();
          if (!supportedNetworks.includes(network)) {
            throw new Error(
              `Network ${network} is not supported. Supported networks: ${supportedNetworks.join(', ')}`,
            );
          }

          const swapParams: SwapParams = {
            network,
            fromToken,
            toToken,
            amount,
            type: amountType,
            slippage,
          };

          let selectedProvider: ISwapProvider;
          let quote: SwapQuote;

          onProgress?.({
            progress: 0,
            message: 'Searching for the best exchange rate for your swap.',
          });

          if (preferredProvider) {
            try {
              selectedProvider = this.registry.getProvider(preferredProvider);
              // Validate provider supports the network
              if (!selectedProvider.getSupportedNetworks().includes(network)) {
                throw new Error(
                  `Provider ${preferredProvider} does not support network ${network}`,
                );
              }
              quote = await selectedProvider.getQuote(swapParams, userAddress);
            } catch (error) {
              console.warn(
                `Failed to get quote from preferred provider ${preferredProvider}:`,
                error,
              );
              console.log('🔄 Falling back to checking all providers for best quote...');
              const bestQuote = await this.findBestQuote(
                {
                  ...swapParams,
                  network,
                },
                userAddress,
              );
              selectedProvider = bestQuote.provider;
              quote = bestQuote.quote;
            }
          } else {
            const bestQuote = await this.findBestQuote(
              {
                ...swapParams,
                network,
              },
              userAddress,
            );
            selectedProvider = bestQuote.provider;
            quote = bestQuote.quote;
          }

          console.log('🤖 The selected provider is:', selectedProvider.getName());

          onProgress?.({
            progress: 10,
            message: `Verifying you have sufficient ${quote.fromToken.symbol || 'tokens'} for this swap.`,
          });
          // Check user's balance before proceeding
          const balanceCheck = await selectedProvider.checkBalance(quote, userAddress);
          if (!balanceCheck.isValid) {
            throw new Error(balanceCheck.message || 'Insufficient balance for swap');
          }

          onProgress?.({
            progress: 20,
            message: `Preparing to swap ${quote.fromAmount} ${quote.fromToken.symbol || 'tokens'} for approximately ${quote.toAmount} ${quote.toToken.symbol || 'tokens'} via ${selectedProvider.getName()}.`,
          });
          // Build swap transaction
          const swapTx = await selectedProvider.buildSwapTransaction(quote, userAddress);

          onProgress?.({
            progress: 40,
            message: `Checking allowance... Verifying if approval is needed for ${selectedProvider.getName()} to access your ${quote.fromToken.symbol || 'tokens'}.`,
          });

          if (!isSolanaNetwork(network)) {
            // Check if approval is needed and handle it
            const allowance = await selectedProvider.checkAllowance(
              network,
              quote.fromToken.address,
              userAddress,
              swapTx.spender,
            );

            const requiredAmount = parseTokenAmount(quote.fromAmount, quote.fromToken.decimals);

            console.log('🤖 Allowance: ', allowance, ' Required amount: ', requiredAmount);

            if (allowance < requiredAmount) {
              const approveTx = await selectedProvider.buildApproveTransaction(
                network,
                quote.fromToken.address,
                swapTx.spender,
                quote.fromAmount,
                userAddress,
              );
              console.log('🤖 Approving...');
              // Sign and send approval transaction
              onProgress?.({
                progress: 60,
                message: `Approving ${selectedProvider.getName()} to access your ${quote.fromToken.symbol || 'tokens'}`,
              });
              const approveReceipt = await wallet.signAndSendTransaction(network, {
                to: approveTx.to,
                data: approveTx.data,
                value: BigInt(approveTx.value),
              });

              console.log('🤖 ApproveReceipt:', approveReceipt);

              // Wait for approval to be mined
              await approveReceipt.wait();
            }
          }

          console.log('🤖 Swapping...');

          onProgress?.({
            progress: 80,
            message: `Swapping ${quote.fromAmount} ${quote.fromToken.symbol || 'tokens'} for approximately ${quote.toAmount} ${quote.toToken.symbol || 'tokens'} with ${slippage}% max slippage.`,
          });
          console.log('🤖 swapTx', swapTx);
          // Sign and send swap transaction
          const receipt = await wallet.signAndSendTransaction(network, {
            to: swapTx.to,
            data: swapTx.data,
            value: BigInt(swapTx.value),
          });

          // Wait for transaction to be mined
          const finalReceipt = await receipt?.wait();

          try {
            // Clear token balance caches after successful swap
            selectedProvider.invalidateBalanceCache(quote.fromToken.address, userAddress, network);
            selectedProvider.invalidateBalanceCache(quote.toToken.address, userAddress, network);
          } catch (error) {
            console.error('Error clearing token balance caches:', error);
          }

          onProgress?.({
            progress: 100,
            message: `Swap complete! Successfully swapped ${quote.fromAmount} ${quote.fromToken.symbol || 'tokens'} for ${quote.toAmount} ${quote.toToken.symbol || 'tokens'} via ${selectedProvider.getName()}. Transaction hash: ${finalReceipt.hash}`,
          });

          // Return result as JSON string
          return JSON.stringify({
            provider: selectedProvider.getName(),
            fromToken: quote.fromToken,
            toToken: quote.toToken,
            fromAmount: quote.fromAmount.toString(),
            toAmount: quote.toAmount.toString(),
            transactionHash: finalReceipt.hash,
            priceImpact: quote.priceImpact,
            type: quote.type,
            network,
          });
        } catch (error) {
          console.error('Swap error:', error);
          return JSON.stringify({
            status: 'error',
            message: error,
          });
        }
      },
    };
  }
}<|MERGE_RESOLUTION|>--- conflicted
+++ resolved
@@ -102,10 +102,6 @@
       amountType: z
         .enum(['input', 'output'])
         .describe('Whether the amount is input (spend) or output (receive)'),
-<<<<<<< HEAD
-      network: z.enum(['bnb', 'solana', 'ethereum', 'arbitrum', 'base', 'optimism', 'polygon', 'null']) 
-        .describe(`Determine blockchain network from user input. 
-=======
       network: z.enum([
         'bnb',
         'solana',
@@ -116,7 +112,6 @@
         'polygon',
         'null',
       ]).describe(`Determine blockchain network from user input. 
->>>>>>> 6eac6425
         Priority rules:
           1. Use explicitly mentioned network
           2. Infer from native tokens (ETH→Ethereum, SOL→Solana)
