import { DynamicStructuredTool } from '@langchain/core/tools';
import { z } from 'zod';
import { BaseTool, CustomDynamicStructuredTool, IToolConfig, ToolProgress } from '@binkai/core';
import { ProviderRegistry } from './ProviderRegistry';
import { ISwapProvider, SwapQuote, SwapParams } from './types';
import { validateTokenAddress } from './utils/addressValidation';
import { parseTokenAmount } from './utils/tokenUtils';
import { isSolanaNetwork } from './utils/networkUtils';
import type { TokenInfo } from '../../token/src/types';
import { defaultTokens } from '../../token/src/data/defaultTokens';

export interface SwapToolConfig extends IToolConfig {
  defaultSlippage?: number;
  defaultNetwork?: string;
  supportedNetworks?: string[];
}

export class SwapTool extends BaseTool {
  public registry: ProviderRegistry;
  private defaultSlippage: number;
  // private defaultNetwork: string;
  private supportedNetworks: Set<string>;

  constructor(config: SwapToolConfig) {
    super(config);
    this.registry = new ProviderRegistry();
    this.defaultSlippage = config.defaultSlippage || 0.5;
    // this.defaultNetwork = config.defaultNetwork || 'bnb';
    this.supportedNetworks = new Set<string>(config.supportedNetworks || []);
  }

  registerProvider(provider: ISwapProvider): void {
    this.registry.registerProvider(provider);
    console.log('✓ Provider registered', provider.constructor.name);
    // Add provider's supported networks
    provider.getSupportedNetworks().forEach(network => {
      this.supportedNetworks.add(network);
    });
  }

  getName(): string {
    return 'swap';
  }

  getDescription(): string {
    const providers = this.registry.getProviderNames().join(', ');
    const networks = Array.from(this.supportedNetworks).join(', ');
    let description = `The SwapTool enables users to exchange one cryptocurrency token for another using various Decentralized Exchange (DEX) 
    providers across supported blockchain networks. This tool facilitates token swaps, 
<<<<<<< HEAD
    allowing users to specify either the input amount (the amount they wish to spend) 
    or the output amount (the amount they wish to receive). Supported networks include ${networks}. 
    Do not reasoning about Token information. If user want to do action with token A, you would take actions on token A.
=======
    allowing users to specify either the input amount (the amount they wish to spend, if amount is percent, must get balance before swap). 
    or the output amount (the amount they wish to receive). Supported networks include ${networks}.
    Do not reasoning about Token information. If user want to do action with token A, you would take actions on token A. 
>>>>>>> dcc20183
    Providers include ${providers}.`;

    // Add provider-specific prompts if they exist
    const providerPrompts = this.registry
      .getProviders()
      .map((provider: ISwapProvider) => {
        const prompt = provider.getPrompt?.();
        return prompt ? `${provider.getName()}: ${prompt}` : null;
      })
      .filter((prompt: unknown): prompt is string => !!prompt);

    if (providerPrompts.length > 0) {
      description += '\n\nProvider-specific information:\n' + providerPrompts.join('\n');
    }

    return description;
  }

  private getSupportedNetworks(): string[] {
    // Get networks from agent's wallet
    const agentNetworks = Object.keys(this.agent.getNetworks());

    // Intersect with supported networks from providers
    const providerNetworks = Array.from(this.supportedNetworks);

    // Return intersection of agent networks and provider supported networks
    return agentNetworks.filter(network => providerNetworks.includes(network));
  }

  getSchema(): z.ZodObject<any> {
    const providers = this.registry.getProviderNames();
    if (providers.length === 0) {
      throw new Error('No swap providers registered');
    }

    const supportedNetworks = this.getSupportedNetworks();
    if (supportedNetworks.length === 0) {
      throw new Error('No supported networks available');
    }

    return z.object({
      fromToken: z.string().describe(`The adress of source token on network. (spend)`),
      toToken: z.string().describe(`The adress of destination token on network. (receive)`),
      amount: z.string().describe('The amount of tokens to swap'),
      amountType: z
        .enum(['input', 'output'])
        .describe('Whether the amount is input (spend) or output (receive)'),
      network: z.enum([
        'bnb',
        'solana',
        'ethereum',
        'arbitrum',
        'base',
        'optimism',
        'polygon',
        'null',
      ]).describe(`Determine blockchain network from user input. 
        Priority rules:
          1. Use explicitly mentioned network
          2. Infer from native tokens (ETH→Ethereum, SOL→Solana)
          3. For cross-chain mentions, determine main network
          4. Return null if no network detected`),
      provider: z
        .enum(providers as [string, ...string[]])
        .optional()
        .describe(
          'The DEX provider to use for the swap. If not specified, the best rate will be found',
        ),
      slippage: z
        .number()
        .optional()
        .describe(`Maximum slippage percentage allowed (default: ${this.defaultSlippage})`),
    });
  }

  private async findBestQuote(
    params: SwapParams & { network: string },
    userAddress: string,
  ): Promise<{ provider: ISwapProvider; quote: SwapQuote }> {
    // Validate network is supported
    const providers = this.registry.getProvidersByNetwork(params.network);
    if (providers.length === 0) {
      throw new Error(`No providers available for network ${params.network}`);
    }

    const quotes = await Promise.all(
      providers.map(async (provider: ISwapProvider) => {
        try {
          console.log('🤖 Getting quote from', provider.getName());
          const quote = await provider.getQuote(params, userAddress);
          return { provider, quote };
        } catch (error) {
          console.warn(`Failed to get quote from ${provider.getName()}:`, error);
          return null;
        }
      }),
    );

    type QuoteResult = { provider: ISwapProvider; quote: SwapQuote };
    const validQuotes = quotes.filter((q): q is QuoteResult => q !== null);
    if (validQuotes.length === 0) {
      throw new Error('No valid quotes found');
    }

    // Find the best quote based on amount type
    return validQuotes.reduce((best: QuoteResult, current: QuoteResult) => {
      if (params.type === 'input') {
        // For input amount, find highest output amount
        const bestAmount = BigInt(Number(best.quote.toAmount) * 10 ** best.quote.toToken.decimals);
        const currentAmount = BigInt(
          Number(current.quote.toAmount) * 10 ** current.quote.toToken.decimals,
        );
        return currentAmount > bestAmount ? current : best;
      } else {
        // For output amount, find lowest input amount
        const bestAmount = BigInt(
          Number(best.quote.fromAmount) * 10 ** best.quote.fromToken.decimals,
        );
        const currentAmount = BigInt(
          Number(current.quote.fromAmount) * 10 ** current.quote.fromToken.decimals,
        );
        return currentAmount < bestAmount ? current : best;
      }
    }, validQuotes[0]);
  }

  createTool(): CustomDynamicStructuredTool {
    console.log('✓ Creating tool', this.getName());
    return {
      name: this.getName(),
      description: this.getDescription(),
      schema: this.getSchema(),
      func: async (
        args: any,
        runManager?: any,
        config?: any,
        onProgress?: (data: ToolProgress) => void,
      ) => {
        try {
          const {
            fromToken,
            toToken,
            amount,
            amountType,
            network,
            provider: preferredProvider,
            slippage = this.defaultSlippage,
          } = args;

          console.log('🔄 Doing swap operation...');
          console.log('🤖 Swap Args:', args);

          // Validate token addresses
          if (!validateTokenAddress(fromToken, network)) {
            throw new Error(`Invalid fromToken address for network ${network}: ${fromToken}`);
          }
          if (!validateTokenAddress(toToken, network)) {
            throw new Error(`Invalid toToken address for network ${network}: ${toToken}`);
          }

          // Get agent's wallet and address
          const wallet = this.agent.getWallet();
          const userAddress = await wallet.getAddress(network);

          // Validate network is supported
          const supportedNetworks = this.getSupportedNetworks();
          if (!supportedNetworks.includes(network)) {
            throw new Error(
              `Network ${network} is not supported. Supported networks: ${supportedNetworks.join(', ')}`,
            );
          }

          const swapParams: SwapParams = {
            network,
            fromToken,
            toToken,
            amount,
            type: amountType,
            slippage,
          };

          let selectedProvider: ISwapProvider;
          let quote: SwapQuote;

          onProgress?.({
            progress: 0,
            message: 'Searching for the best exchange rate for your swap.',
          });

          if (preferredProvider) {
            try {
              selectedProvider = this.registry.getProvider(preferredProvider);
              // Validate provider supports the network
              if (!selectedProvider.getSupportedNetworks().includes(network)) {
                throw new Error(
                  `Provider ${preferredProvider} does not support network ${network}`,
                );
              }
              quote = await selectedProvider.getQuote(swapParams, userAddress);
            } catch (error) {
              console.warn(
                `Failed to get quote from preferred provider ${preferredProvider}:`,
                error,
              );
              console.log('🔄 Falling back to checking all providers for best quote...');
              const bestQuote = await this.findBestQuote(
                {
                  ...swapParams,
                  network,
                },
                userAddress,
              );
              selectedProvider = bestQuote.provider;
              quote = bestQuote.quote;
            }
          } else {
            const bestQuote = await this.findBestQuote(
              {
                ...swapParams,
                network,
              },
              userAddress,
            );
            selectedProvider = bestQuote.provider;
            quote = bestQuote.quote;
          }

          console.log('🤖 The selected provider is:', selectedProvider.getName());

          onProgress?.({
            progress: 10,
            message: `Verifying you have sufficient ${quote.fromToken.symbol || 'tokens'} for this swap.`,
          });
          // Check user's balance before proceeding
          const balanceCheck = await selectedProvider.checkBalance(quote, userAddress);
          if (!balanceCheck.isValid) {
            throw new Error(balanceCheck.message || 'Insufficient balance for swap');
          }

          onProgress?.({
            progress: 20,
            message: `Preparing to swap ${quote.fromAmount} ${quote.fromToken.symbol || 'tokens'} for approximately ${quote.toAmount} ${quote.toToken.symbol || 'tokens'} via ${selectedProvider.getName()}.`,
          });
          // Build swap transaction
          const swapTx = await selectedProvider.buildSwapTransaction(quote, userAddress);

          onProgress?.({
            progress: 40,
            message: `Checking allowance... Verifying if approval is needed for ${selectedProvider.getName()} to access your ${quote.fromToken.symbol || 'tokens'}.`,
          });

          if (!isSolanaNetwork(network)) {
            // Check if approval is needed and handle it
            const allowance = await selectedProvider.checkAllowance(
              network,
              quote.fromToken.address,
              userAddress,
              swapTx.spender,
            );

            const requiredAmount = parseTokenAmount(quote.fromAmount, quote.fromToken.decimals);

            console.log('🤖 Allowance: ', allowance, ' Required amount: ', requiredAmount);

            if (allowance < requiredAmount) {
              const approveTx = await selectedProvider.buildApproveTransaction(
                network,
                quote.fromToken.address,
                swapTx.spender,
                quote.fromAmount,
                userAddress,
              );
              console.log('🤖 Approving...');
              // Sign and send approval transaction
              onProgress?.({
                progress: 60,
                message: `Approving ${selectedProvider.getName()} to access your ${quote.fromToken.symbol || 'tokens'}`,
              });
              const approveReceipt = await wallet.signAndSendTransaction(network, {
                to: approveTx.to,
                data: approveTx.data,
                value: BigInt(approveTx.value),
              });

              console.log('🤖 ApproveReceipt:', approveReceipt);

              // Wait for approval to be mined
              await approveReceipt.wait();
            }
          }

          console.log('🤖 Swapping...');

          onProgress?.({
            progress: 80,
            message: `Swapping ${quote.fromAmount} ${quote.fromToken.symbol || 'tokens'} for approximately ${quote.toAmount} ${quote.toToken.symbol || 'tokens'} with ${slippage}% max slippage.`,
          });
          console.log('🤖 swapTx', swapTx);
          // Sign and send swap transaction
          const receipt = await wallet.signAndSendTransaction(network, {
            to: swapTx.to,
            data: swapTx.data,
            value: BigInt(swapTx.value),
          });

          // Wait for transaction to be mined
          const finalReceipt = await receipt?.wait();

          try {
            // Clear token balance caches after successful swap
            selectedProvider.invalidateBalanceCache(quote.fromToken.address, userAddress, network);
            selectedProvider.invalidateBalanceCache(quote.toToken.address, userAddress, network);
          } catch (error) {
            console.error('Error clearing token balance caches:', error);
          }

          onProgress?.({
            progress: 100,
            message: `Swap complete! Successfully swapped ${quote.fromAmount} ${quote.fromToken.symbol || 'tokens'} for ${quote.toAmount} ${quote.toToken.symbol || 'tokens'} via ${selectedProvider.getName()}. Transaction hash: ${finalReceipt.hash}`,
          });

          // Return result as JSON string
          return JSON.stringify({
            provider: selectedProvider.getName(),
            fromToken: quote.fromToken,
            toToken: quote.toToken,
            fromAmount: quote.fromAmount.toString(),
            toAmount: quote.toAmount.toString(),
            transactionHash: finalReceipt.hash,
            priceImpact: quote.priceImpact,
            type: quote.type,
            network,
          });
        } catch (error) {
          const errorMessage = error instanceof Error ? error.message : String(error);
          // Check if current error is a token validation error
          const isFromTokenAddressError = errorMessage.includes('Invalid fromToken address');
          const isToTokenAddressError = errorMessage.includes('Invalid toToken address');

          console.log('🔍 Fixing token addresses in Swap...');
          // Add type assertion for args.network to match the NetworkName type
          const tokenInfos = defaultTokens[args.network as keyof typeof defaultTokens] as
            | Record<string, TokenInfo>
            | undefined;

          // Add null check for tokenInfos
          if (!tokenInfos) {
            console.log(`❌ No token information found for network ${args.network}`);
            return JSON.stringify({
              status: 'error',
              message: `No token information found for network ${args.network}`,
            });
          }

          if (!args._attempt) {
            let updatedArgs = { ...args, _attempt: false };
            let foundCorrectAddress = false;

            // Attempt to fix token addresses and retry if this is the first attempt
            if (isFromTokenAddressError) {
              for (const [address, tokenInfo] of Object.entries(tokenInfos) as [
                string,
                TokenInfo,
              ][]) {
                if (tokenInfo.symbol === args.fromToken) {
                  console.log(`🔍 Found correct address for ${args.fromToken}: ${address}`);
                  updatedArgs.fromToken = address;
                  foundCorrectAddress = true;
                  updatedArgs._attempt = true;
                  break;
                }
              }
            }

            if (isToTokenAddressError) {
              for (const [address, tokenInfo] of Object.entries(tokenInfos) as [
                string,
                TokenInfo,
              ][]) {
                if (tokenInfo.symbol === args.toToken) {
                  console.log(`🔍 Found correct address for ${args.toToken}: ${address}`);
                  updatedArgs.toToken = address;
                  foundCorrectAddress = true;
                  updatedArgs._attempt = true;
                  break;
                }
              }
            }

            // Retry the operation with corrected addresses if found
            if (foundCorrectAddress) {
              console.log('🔄 Retrying with corrected token address...');
              return await (async () => {
                try {
                  const result = await this.createTool().func(updatedArgs);
                  return result;
                } catch (retryError) {
                  console.error('Error during retry:', retryError);
                  return JSON.stringify({
                    status: 'error',
                    message: retryError,
                  });
                }
              })();
            }
          }

          console.error('Swap error:', error);
          return JSON.stringify({
            status: 'error',
            message: error,
          });
        }
      },
    };
  }
}<|MERGE_RESOLUTION|>--- conflicted
+++ resolved
@@ -47,15 +47,9 @@
     const networks = Array.from(this.supportedNetworks).join(', ');
     let description = `The SwapTool enables users to exchange one cryptocurrency token for another using various Decentralized Exchange (DEX) 
     providers across supported blockchain networks. This tool facilitates token swaps, 
-<<<<<<< HEAD
-    allowing users to specify either the input amount (the amount they wish to spend) 
-    or the output amount (the amount they wish to receive). Supported networks include ${networks}. 
-    Do not reasoning about Token information. If user want to do action with token A, you would take actions on token A.
-=======
     allowing users to specify either the input amount (the amount they wish to spend, if amount is percent, must get balance before swap). 
     or the output amount (the amount they wish to receive). Supported networks include ${networks}.
     Do not reasoning about Token information. If user want to do action with token A, you would take actions on token A. 
->>>>>>> dcc20183
     Providers include ${providers}.`;
 
     // Add provider-specific prompts if they exist
