import { ChatOpenAI } from '@langchain/openai';
import { AgentExecutor, createOpenAIToolsAgent } from 'langchain/agents';
import { BaseMessage, HumanMessage, AIMessage } from '@langchain/core/messages';
import { ChatPromptTemplate, MessagesPlaceholder } from '@langchain/core/prompts';
import { IWallet } from '../wallet/types';
import { NetworkName, NetworksConfig } from '../network/types';
import { AgentConfig, AgentContext, AgentExecuteParams, IAgent } from './types';
import { GetWalletAddressTool, ITool } from './tools';
import { BaseAgent } from './BaseAgent';
import { IPlugin } from '../plugin/types';
import { DatabaseAdapter } from '../storage';
import { MessageEntity } from '../types';
import { EVM_NATIVE_TOKEN_ADDRESS, SOL_NATIVE_TOKEN_ADDRESS } from '../network';
import { CallbackManager, IToolExecutionCallback } from './callbacks';

export class Agent extends BaseAgent {
  private model: ChatOpenAI;
  private wallet: IWallet;
  private executor!: AgentExecutor;
  private networks: NetworksConfig['networks'];
  private db: DatabaseAdapter<any> | undefined;
  private context: AgentContext = {};
  private config: AgentConfig;

  constructor(config: AgentConfig, wallet: IWallet, networks: NetworksConfig['networks']) {
    super();
    this.wallet = wallet;
    this.networks = networks;
    this.config = config;
    this.model = new ChatOpenAI({
      modelName: config.model,
      temperature: config.temperature ?? 0,
      maxTokens: config.maxTokens,
    });

    this.initializeDefaultTools();
  }

  getContext(): AgentContext {
    return this.context;
  }

  async initialize() {
    await this.initializeContext();
    await this.initializeExecutor();
  }

  private initializeDefaultTools(): void {
    const defaultTools = [new GetWalletAddressTool({})];

    // Initialize default tools
    for (const tool of defaultTools) {
      this.registerTool(tool);
    }
  }

  async registerTool(tool: ITool): Promise<void> {
    tool.setAgent(this);
    const dynamicTool = tool.createTool();

    // Wrap the tool with our callback system
    const wrappedTool = this.callbackManager.wrapTool(dynamicTool);

    this.tools.push(wrappedTool);
    this.initializeExecutor();
  }

  async registerPlugin(plugin: IPlugin): Promise<void> {
    const pluginName = plugin.getName();
    this.plugins.set(pluginName, plugin);

    // Register all tools from the plugin
    const tools = plugin.getTools();
    for (const tool of tools) {
      await this.registerTool(tool);
    }
    this.initializeExecutor();
  }

  // initialize all plugins at once with all tools in the plugins
  async registerListPlugins(plugins: IPlugin[]): Promise<void> {
    for (const plugin of plugins) {
      const pluginName = plugin.getName();
      this.plugins.set(pluginName, plugin);
      const tools = plugin.getTools();
      for (const tool of tools) {
        await this.registerTool(tool);
      }
    }
    console.log('✓ Plugins registered\n');
    this.initializeExecutor();
  }

  getPlugin(name: string): IPlugin | undefined {
    return this.plugins.get(name);
  }

  protected async unregisterPlugin(name: string): Promise<void> {
    const plugin = this.plugins.get(name);
    if (plugin) {
      await plugin.cleanup();
      this.plugins.delete(name);

      // Recreate tools array without this plugin's tools
      const pluginToolNames = new Set(plugin.getTools().map(t => t.getName()));
      this.tools = this.tools.filter(t => !pluginToolNames.has(t.name));

      // Reinitialize executor with updated tools
      await this.onToolsUpdated();
    }
  }

  protected async onToolsUpdated(): Promise<void> {
    await this.initializeExecutor();
  }

  private async initializeExecutor(): Promise<void> {
    this.executor = await this.createExecutor();
  }

  async registerDatabase(database: DatabaseAdapter<any> | undefined): Promise<void> {
    try {
      if (database) {
        this.db = database;
        await this.db.init();
        console.info('✓ Database initialized\n');
      }
    } catch (error) {
      console.error('Failed to connect to Postgres:', error);
      throw error; // Re-throw to handle it in the calling code
    }
  }

  async initializeContext(): Promise<AgentContext> {
    if (this.db) {
      const networkNames = Object.keys(this.networks);
      if (networkNames.length) {
        const defaultNetwork = networkNames[0] as NetworkName;
        const address = await this.wallet?.getAddress(defaultNetwork);
        if (!address) throw new Error('Not found wallet address');
        const user = await this.db.createAndGetUserByAddress({ address });
        this.context.user = user;
      }
    }
    return this.context;
  }

  private async createExecutor(): Promise<AgentExecutor> {
    const requiredPrompt = `
    Native token address: 
    - EVM (${Object.values(this.networks)
      .filter(network => network.type === 'evm')
      .map(network => network.config.name)
      .join(', ')}): ${EVM_NATIVE_TOKEN_ADDRESS}
    - Solana: ${SOL_NATIVE_TOKEN_ADDRESS}
    Available networks include: ${Object.keys(this.networks).join(', ')}`;

    const defaultSystemPrompt = `You are a helpful blockchain agent. You can help users interact with different blockchain networks.`;

    const prompt = ChatPromptTemplate.fromMessages([
      ['system', `${this.config.systemPrompt ?? defaultSystemPrompt}\n${requiredPrompt}`],
      new MessagesPlaceholder('chat_history'),
      ['human', '{input}'],
      new MessagesPlaceholder('agent_scratchpad'),
    ]);

    const agent = createOpenAIToolsAgent({
      llm: this.model,
      tools: this.getTools(),
      prompt,
    });

    return AgentExecutor.fromAgentAndTools({
      agent: await agent,
      tools: this.getTools(),
    });
  }

  async execute(commandOrParams: string | AgentExecuteParams): Promise<any> {
<<<<<<< HEAD
    
=======
>>>>>>> dcc20183
    // Wait for executor to be initialized if it hasn't been already
    if (!this.executor) {
      await this.initializeExecutor();
    }
    if (!Object.keys(this.context).length) {
      await this.initializeContext();
    }
    let _history: MessageEntity[] = [];

    if (this.db) {
      if (typeof commandOrParams === 'string') {
        if (this.context?.user?.id) {
          _history = await this.db?.getMessagesByUserId(this.context?.user?.id);
        }
      } else {
        if (commandOrParams?.threadId) {
          _history = await this.db?.getMessagesByThreadId(commandOrParams?.threadId);
        }
      }
      // } else {
      //   if (typeof commandOrParams !== 'string' && commandOrParams?.history) {
      //     _history = commandOrParams.history;
      //   }
    }

    const history = _history.map((message: MessageEntity) =>
      message?.message_type === 'human'
        ? new HumanMessage(message?.content)
        : new AIMessage(message?.content),
    );
<<<<<<< HEAD
    
=======

>>>>>>> dcc20183
    const maxRetries = 3;
    let retryCount = 0;
    let lastError: any = null;
    let result: any;

    while (retryCount <= maxRetries) {
      console.log(`🔴 AI reasoning attempt ${retryCount + 1}/${maxRetries}\n`);

      try {
        const input = typeof commandOrParams === 'string' ? commandOrParams : commandOrParams.input;

        // Only use history on first try
        const chat_history = history;

        result = await this.executor.invoke({ input, chat_history });

        if (result && result.output) {
          if (
            typeof result.output === 'string' &&
            (result.output.includes('error') ||
              result.output.includes('Error') ||
              result.output.includes('failed'))
          ) {
            retryCount++;

            if (retryCount === maxRetries) {
              console.error(`🔴 AI reasoning max retries reached, returning error output`);
              try {
                const threadId =
                  typeof commandOrParams === 'string' ? undefined : commandOrParams?.threadId;
                await this.db?.createMessage(
                  { content: input, user_id: this.context?.user?.id, message_type: 'human' },
                  threadId,
                );
                await this.db?.createMessage(
                  { content: result.output, user_id: this.context?.user?.id, message_type: 'ai' },
                  threadId,
                );
              } catch (dbError) {
                console.error('Error persisting message:', dbError);
              }

              return result.output;
            }

            const retryPrompt = `The previous command failed with error: "${result.output}". Please rethink and try to change the params and fix the issue and try again with the command: `;

            if (typeof commandOrParams === 'string') {
              commandOrParams = retryPrompt + commandOrParams;
            } else {
              commandOrParams.input = retryPrompt + commandOrParams.input;
            }

            console.error(
              `🔴 AI reasoning attempt ${retryCount} failed with output error, retrying...`,
            );
            continue;
          }

          try {
            const threadId =
              typeof commandOrParams === 'string' ? undefined : commandOrParams?.threadId;

            await this.db?.createMessage(
              { content: input, user_id: this.context?.user?.id, message_type: 'human' },
              threadId,
            );

            await this.db?.createMessage(
              { content: result.output, user_id: this.context?.user?.id, message_type: 'ai' },
              threadId,
            );

            console.log('Message persisted successfully');
          } catch (dbError) {
            console.error('Error persisting message:', dbError);
          }

          return result.output;
        }
      } catch (error) {
        lastError = error;
        console.error(`🔴 AI reasoning attempt ${retryCount + 1} failed with exception:`, error);

        retryCount++;

        if (retryCount === maxRetries) {
          console.error(`🔴 AI reasoning max retries reached, returning error`);
          return JSON.stringify({
            status: 'error',
            message: lastError instanceof Error ? lastError.message : String(lastError),
          });
        }

        // Retry prompt
        const errorMsg = lastError instanceof Error ? lastError.message : String(lastError);
        const retryPrompt = `The previous command failed with error: "${errorMsg}". Please rethink and try to change the params and fix the issue and try again with the command: `;

        if (typeof commandOrParams === 'string') {
          commandOrParams = retryPrompt + commandOrParams;
        } else {
          commandOrParams.input = retryPrompt + commandOrParams.input;
        }
      }
    }

    // Fallback if loop ended without return
    return JSON.stringify({
      status: 'error',
      message: 'Execution failed after maximum retries',
    });
  }

  public getWallet(): IWallet {
    return this.wallet;
  }

  public getNetworks(): NetworksConfig['networks'] {
    return this.networks;
  }
}<|MERGE_RESOLUTION|>--- conflicted
+++ resolved
@@ -177,10 +177,6 @@
   }
 
   async execute(commandOrParams: string | AgentExecuteParams): Promise<any> {
-<<<<<<< HEAD
-    
-=======
->>>>>>> dcc20183
     // Wait for executor to be initialized if it hasn't been already
     if (!this.executor) {
       await this.initializeExecutor();
@@ -211,11 +207,7 @@
         ? new HumanMessage(message?.content)
         : new AIMessage(message?.content),
     );
-<<<<<<< HEAD
-    
-=======
-
->>>>>>> dcc20183
+
     const maxRetries = 3;
     let retryCount = 0;
     let lastError: any = null;
