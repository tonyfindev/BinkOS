--- conflicted
+++ resolved
@@ -21,14 +21,9 @@
     "@binkai/core": "workspace:*",
     "@binkai/wallet-plugin": "workspace:*",
     "@metaplex-foundation/js": "^0.20.1",
-<<<<<<< HEAD
-    "@solana/web3.js": "^1.98.0",
-    "@solana/spl-token": "^0.4.6"
-=======
     "@solana/spl-token": "^0.4.0",
     "@solana/web3.js": "^1.98.0",
     "ethers": "^6.0.0"
->>>>>>> 3ff11187
   },
   "devDependencies": {
     "@types/jest": "^29.0.0",
