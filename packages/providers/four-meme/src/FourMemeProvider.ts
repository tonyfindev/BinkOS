--- conflicted
+++ resolved
@@ -1,18 +1,8 @@
 import { SwapQuote, SwapParams } from '@binkai/swap-plugin';
 import { ethers, Contract, Provider } from 'ethers';
 import { TokenManagerHelper2ABI } from './abis/TokenManagerHelper2';
-<<<<<<< HEAD
-import { BaseSwapProvider } from '@binkai/swap-plugin';
-import { EVM_NATIVE_TOKEN_ADDRESS } from '@binkai/core';
-
-// Enhanced interface with better type safety
-interface TokenInfo extends Token {
-  // Inherits all Token properties and maintains DRY principle
-}
-=======
 import { BaseSwapProvider, NetworkProvider } from '@binkai/swap-plugin';
 import { EVM_NATIVE_TOKEN_ADDRESS, NetworkName, Token } from '@binkai/core';
->>>>>>> 10ff907e
 
 // Constants for better maintainability
 const CONSTANTS = {
@@ -32,18 +22,6 @@
 export class FourMemeProvider extends BaseSwapProvider {
   private chainId: ChainId;
   private factory: any;
-<<<<<<< HEAD
-
-  constructor(provider: Provider, chainId: ChainId = ChainId.BSC) {
-    super(provider);
-    this.provider = provider;
-    this.chainId = chainId;
-    this.factory = new Contract(
-      CONSTANTS.FOUR_MEME_FACTORY_V2,
-      TokenManagerHelper2ABI,
-      this.provider,
-    );
-=======
   protected GAS_BUFFER: bigint = ethers.parseEther('0.0003');
 
   constructor(provider: Provider, chainId: ChainId = ChainId.BSC) {
@@ -54,7 +32,6 @@
     super(providerMap);
     this.chainId = chainId;
     this.factory = new Contract(CONSTANTS.FOUR_MEME_FACTORY_V2, TokenManagerHelper2ABI, provider);
->>>>>>> 10ff907e
   }
 
   getName(): string {
@@ -64,10 +41,6 @@
   getSupportedNetworks(): NetworkName[] {
     return [NetworkName.BNB];
   }
-<<<<<<< HEAD
-  protected isNativeToken(tokenAddress: string): boolean {
-    return tokenAddress.toLowerCase() === EVM_NATIVE_TOKEN_ADDRESS.toLowerCase();
-=======
 
   protected isNativeToken(tokenAddress: string): boolean {
     return tokenAddress.toLowerCase() === EVM_NATIVE_TOKEN_ADDRESS.toLowerCase();
@@ -91,7 +64,6 @@
       symbol: token.symbol,
     };
     return tokenInfo;
->>>>>>> 10ff907e
   }
 
   async getQuote(params: SwapParams, userAddress: string): Promise<SwapQuote> {
@@ -228,30 +200,4 @@
       );
     }
   }
-<<<<<<< HEAD
-
-  async buildSwapTransaction(quote: SwapQuote, userAddress: string): Promise<SwapTransaction> {
-    try {
-      // Get the stored quote and trade
-      const storedData = this.quotes.get(quote.quoteId);
-
-      if (!storedData) {
-        throw new Error('Quote expired or not found. Please get a new quote.');
-      }
-
-      return {
-        to: storedData?.quote.tx?.to || '',
-        data: storedData?.quote?.tx?.data || '',
-        value: storedData?.quote?.tx?.value || '0',
-        gasLimit: '350000',
-      };
-    } catch (error: unknown) {
-      console.error('Error building swap transaction:', error);
-      throw new Error(
-        `Failed to build swap transaction: ${error instanceof Error ? error.message : 'Unknown error'}`,
-      );
-    }
-  }
-=======
->>>>>>> 10ff907e
 }