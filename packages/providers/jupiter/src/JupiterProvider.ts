--- conflicted
+++ resolved
@@ -39,11 +39,8 @@
         Accept: 'application/json',
       },
     });
-<<<<<<< HEAD
-    this.provider = provider;
-=======
+
     this.provider = this.getSolanaProviderForNetwork(NetworkName.SOLANA);
->>>>>>> 59b327d2
   }
 
   getName(): string {
